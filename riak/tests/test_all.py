--- conflicted
+++ resolved
@@ -447,16 +447,14 @@
         obj = bucket.get_binary('not_found_from_file')
         self.assertEqual(obj.get_data(), None)
 
-<<<<<<< HEAD
     def test_list_buckets(self):
         bucket = self.client.bucket("list_bucket")
         bucket.new("one", {"foo":"one", "bar":"red"}).store()
         buckets = self.client.get_buckets()
         self.assertTrue("list_bucket" in buckets)
-=======
+
 class MapReduceAliasTestMixIn(object):
     """This tests the map reduce aliases"""
->>>>>>> c899ba06
 
     def test_map_values(self):
         # Add a value to the bucket
