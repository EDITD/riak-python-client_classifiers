--- conflicted
+++ resolved
@@ -59,14 +59,6 @@
     def randint():
         return random.randint(1, 999999)
 
-<<<<<<< HEAD
-    def create_client(self, host=None, port=None, transport_class=None):
-        host = host or self.host
-        port = port or self.port
-        transport_class = transport_class or self.transport_class
-        return RiakClient(host, port,
-                          transport_class=transport_class)
-=======
     def create_client(self, host=None, http_port=None, pb_port=None,
                       protocol=None, **client_args):
         host = host or self.host or HOST
@@ -77,7 +69,6 @@
                           host=host,
                           http_port=http_port,
                           pb_port=pb_port, **client_args)
->>>>>>> 535d0bcd
 
     def setUp(self):
         self.client = self.create_client()
