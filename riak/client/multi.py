--- conflicted
+++ resolved
@@ -15,15 +15,9 @@
 
 from collections import namedtuple
 from multiprocessing import cpu_count
-<<<<<<< HEAD
-=======
 from threading import Event, Lock, Thread
->>>>>>> a7af78e8
-
 from riak.riak_object import RiakObject
 from riak.ts_object import TsObject
-from six import PY2
-
 
 from queue import Queue, Empty
 
