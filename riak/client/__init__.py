# Copyright 2010-present Basho Technologies, Inc.
#
# Licensed under the Apache License, Version 2.0 (the "License");
# you may not use this file except in compliance with the License.
# You may obtain a copy of the License at
#
#     http://www.apache.org/licenses/LICENSE-2.0
#
# Unless required by applicable law or agreed to in writing, software
# distributed under the License is distributed on an "AS IS" BASIS,
# WITHOUT WARRANTIES OR CONDITIONS OF ANY KIND, either express or implied.
# See the License for the specific language governing permissions and
# limitations under the License.

try:
    import simplejson as json
except ImportError:
    import json

import random

from weakref import WeakValueDictionary

from riak.bucket import BucketType, RiakBucket
from riak.client.multi import MultiGetPool, MultiPutPool
from riak.client.operations import RiakClientOperations
from riak.mapreduce import RiakMapReduceChain
from riak.node import RiakNode
from riak.resolver import default_resolver
from riak.security import SecurityCreds
from riak.table import Table
from riak.transports.http import HttpPool
from riak.transports.tcp import TcpPool
<<<<<<< HEAD
from riak.security import SecurityCreds
from riak.util import lazy_property, bytes_to_str, str_to_bytes
from riak.client.multi import MultiGetPool, MultiPutPool
=======
from riak.util import bytes_to_str, lazy_property, str_to_bytes
from six import PY2, string_types
>>>>>>> a7af78e8


def default_encoder(obj):
    """
    Default encoder for JSON datatypes, which returns UTF-8 encoded
    json instead of the default bloated backslash u XXXX escaped ASCII strings.
    """
    if isinstance(obj, bytes):
        return json.dumps(bytes_to_str(obj),
                          ensure_ascii=False).encode("utf-8")
    else:
        return json.dumps(obj, ensure_ascii=False).encode("utf-8")


def binary_json_encoder(obj):
    """
    Default encoder for JSON datatypes, which returns UTF-8 encoded
    json instead of the default bloated backslash u XXXX escaped ASCII strings.
    """
    if isinstance(obj, bytes):
        return json.dumps(bytes_to_str(obj),
                          ensure_ascii=False).encode("utf-8")
    else:
        return json.dumps(obj, ensure_ascii=False).encode("utf-8")


def binary_json_decoder(obj):
    """
    Default decoder from JSON datatypes.
    """
    return json.loads(bytes_to_str(obj))


def binary_encoder_decoder(obj):
    """
    Assumes value is already in binary format, so passes unchanged.
    """
    return obj


class RiakClient(RiakMapReduceChain, RiakClientOperations):
    """
    The ``RiakClient`` object holds information necessary to connect
    to Riak. Requests can be made to Riak directly through the client
    or by using the methods on related objects.
    """

    #: The supported protocols
    PROTOCOLS = ["http", "pbc"]

    def __init__(self, protocol="pbc", transport_options={},
                 nodes=None, credentials=None,
                 multiget_pool_size=None, multiput_pool_size=None,
                 **kwargs):
        """
        Construct a new ``RiakClient`` object.

        :param protocol: the preferred protocol, defaults to "pbc"
        :type protocol: string
        :param nodes: a list of node configurations,
           where each configuration is a dict containing the keys
           "host", "http_port", and "pb_port"
        :type nodes: list
        :param transport_options: Optional key-value args to pass to
                                  the transport constructor
        :type transport_options: dict
        :param credentials: optional object of security info
        :type credentials: :class:`~riak.security.SecurityCreds` or dict
        :param multiget_pool_size: the number of threads to use in
           :meth:`multiget` operations. Defaults to a factor of the number of
           CPUs in the system
        :type multiget_pool_size: int
        :param multiput_pool_size: the number of threads to use in
           :meth:`multiput` operations. Defaults to a factor of the number of
           CPUs in the system
        :type multiput_pool_size: int
        """
        kwargs = kwargs.copy()

        if nodes is None:
            self.nodes = [self._create_node(kwargs)]
        else:
            self.nodes = [self._create_node(n) for n in nodes]

        self._multiget_pool_size = multiget_pool_size
        self._multiput_pool_size = multiput_pool_size
        self.protocol = protocol or "pbc"
        self._resolver = None
        self._credentials = self._create_credentials(credentials)
        self._http_pool = HttpPool(self, **transport_options)
        self._tcp_pool = TcpPool(self, **transport_options)
        self._closed = False
<<<<<<< HEAD
        self._encoders = {'application/json': binary_json_encoder,
                          'text/json': binary_json_encoder,
                          'text/plain': str_to_bytes,
                          'binary/octet-stream': binary_encoder_decoder}
        self._decoders = {'application/json': binary_json_decoder,
                          'text/json': binary_json_decoder,
                          'text/plain': bytes_to_str,
                          'binary/octet-stream': binary_encoder_decoder}
=======

        if PY2:
            self._encoders = {"application/json": default_encoder,
                              "text/json": default_encoder,
                              "text/plain": str}
            self._decoders = {"application/json": json.loads,
                              "text/json": json.loads,
                              "text/plain": str}
        else:
            self._encoders = {"application/json": binary_json_encoder,
                              "text/json": binary_json_encoder,
                              "text/plain": str_to_bytes,
                              "binary/octet-stream": binary_encoder_decoder}
            self._decoders = {"application/json": binary_json_decoder,
                              "text/json": binary_json_decoder,
                              "text/plain": bytes_to_str,
                              "binary/octet-stream": binary_encoder_decoder}
>>>>>>> a7af78e8
        self._buckets = WeakValueDictionary()
        self._bucket_types = WeakValueDictionary()
        self._tables = WeakValueDictionary()

    def __del__(self):
        self.close()

    def _get_protocol(self):
        return self._protocol

    def _set_protocol(self, value):
        if value not in self.PROTOCOLS:
            raise ValueError("protocol option is invalid, must be one of %s" %
                             repr(self.PROTOCOLS))
        self._protocol = value

    protocol = property(_get_protocol, _set_protocol,
                        doc="""
                        Which protocol to prefer, one of
                        :attr:`PROTOCOLS
                        <riak.client.RiakClient.PROTOCOLS>`. Please
                        note that when one protocol is selected, the
                        other protocols MAY NOT attempt to connect.
                        Changing to another protocol will cause a
                        connection on the next request.

                        Some requests are only valid over ``"http"``,
                        and will always be sent via
                        those transports, regardless of which protocol
                        is preferred.
                         """)

    def _get_resolver(self):
        return self._resolver or default_resolver

    def _set_resolver(self, value):
        if value is None or callable(value):
            self._resolver = value
        else:
            raise TypeError("resolver is not a function")

    resolver = property(_get_resolver, _set_resolver,
                        doc=""" The sibling-resolution function for this client.
                        Defaults to :func:`riak.resolver.default_resolver`.""")

    def _get_client_id(self):
        with self._transport() as transport:
            return transport.client_id

    def _set_client_id(self, client_id):
        for http in self._http_pool:
            http.client_id = client_id
        for pb in self._tcp_pool:
            pb.client_id = client_id

    client_id = property(_get_client_id, _set_client_id,
                         doc="""The client ID for this client instance""")

    def get_encoder(self, content_type):
        """
        Get the encoding function for the provided content type.

        :param content_type: the requested media type
        :type content_type: str
        :rtype: function
        """
        return self._encoders.get(content_type)

    def set_encoder(self, content_type, encoder):
        """
        Set the encoding function for the provided content type.

        :param content_type: the requested media type
        :type content_type: str
        :param encoder: an encoding function, takes a single object
            argument and returns encoded data
        :type encoder: function
        """
        self._encoders[content_type] = encoder

    def get_decoder(self, content_type):
        """
        Get the decoding function for the provided content type.

        :param content_type: the requested media type
        :type content_type: str
        :rtype: function
        """
        return self._decoders.get(content_type)

    def set_decoder(self, content_type, decoder):
        """
        Set the decoding function for the provided content type.

        :param content_type: the requested media type
        :type content_type: str
        :param decoder: a decoding function, takes encoded data and
            returns a Python type
        :type decoder: function
        """
        self._decoders[content_type] = decoder

    def bucket(self, name, bucket_type="default"):
        """
        Get the bucket by the specified name. Since buckets always exist,
        this will always return a
        :class:`RiakBucket <riak.bucket.RiakBucket>`.

        If you are using a bucket that is contained in a bucket type, it is
        preferable to access it from the bucket type object::

            # Preferred:
            client.bucket_type("foo").bucket("bar")

            # Equivalent, but not preferred:
            client.bucket("bar", bucket_type="foo")

        :param name: the bucket name
        :type name: str
        :param bucket_type: the parent bucket-type
        :type bucket_type: :class:`BucketType <riak.bucket.BucketType>`
              or str
        :rtype: :class:`RiakBucket <riak.bucket.RiakBucket>`

        """
<<<<<<< HEAD
        if not isinstance(name, str):
            raise TypeError('Bucket name must be a string')
=======
        if not isinstance(name, string_types):
            raise TypeError("Bucket name must be a string")
>>>>>>> a7af78e8

        if isinstance(bucket_type, str):
            bucket_type = self.bucket_type(bucket_type)
        elif not isinstance(bucket_type, BucketType):
            raise TypeError("bucket_type must be a string or riak.bucket.BucketType")

        b = RiakBucket(self, name, bucket_type)
        return self._setdefault_handle_none(self._buckets, (bucket_type, name), b)

    def bucket_type(self, name):
        """
        Gets the bucket-type by the specified name. Bucket-types do
        not always exist (unlike buckets), but this will always return
        a :class:`BucketType <riak.bucket.BucketType>` object.

        :param name: the bucket-type name
        :type name: str
        :rtype: :class:`BucketType <riak.bucket.BucketType>`
        """
<<<<<<< HEAD
        if not isinstance(name, str):
            raise TypeError('BucketType name must be a string')
=======
        if not isinstance(name, string_types):
            raise TypeError("BucketType name must be a string")
>>>>>>> a7af78e8

        btype = BucketType(self, name)
        return self._setdefault_handle_none(self._bucket_types, name, btype)

    def table(self, name):
        """
        Gets the table by the specified name. Tables do
        not always exist (unlike buckets), but this will always return
        a :class:`Table <riak.table.Table>` object.

        :param name: the table name
        :type name: str
        :rtype: :class:`Table <riak.table.Table>`
        """
<<<<<<< HEAD
        if not isinstance(name, str):
            raise TypeError('Table name must be a string')
=======
        if not isinstance(name, string_types):
            raise TypeError("Table name must be a string")
>>>>>>> a7af78e8

        if name in self._tables:
            return self._tables[name]
        else:
            table = Table(self, name)
            self._tables[name] = table
            return table

    def close(self):
        """
        Iterate through all of the connections and close each one.
        """
        if not self._closed:
            self._closed = True
            self._stop_multi_pools()
            if self._http_pool is not None:
                self._http_pool.clear()
                self._http_pool = None
            if self._tcp_pool is not None:
                self._tcp_pool.clear()
                self._tcp_pool = None

    def _stop_multi_pools(self):
        if self._multiget_pool:
            self._multiget_pool.stop()
            self._multiget_pool = None
        if self._multiput_pool:
            self._multiput_pool.stop()
            self._multiput_pool = None

    def _create_node(self, n):
        if isinstance(n, RiakNode):
            return n
        elif isinstance(n, tuple) and len(n) == 3:
            host, http_port, pb_port = n
            return RiakNode(host=host, http_port=http_port, pb_port=pb_port)
        elif isinstance(n, dict):
            return RiakNode(**n)
        else:
            raise TypeError(f"{repr(n)} is not a valid node configuration")

    def _create_credentials(self, n):
        """
        Create security credentials, if necessary.
        """
        if not n:
            return n
        elif isinstance(n, SecurityCreds):
            return n
        elif isinstance(n, dict):
            return SecurityCreds(**n)
        else:
            raise TypeError(f"{repr(n)} is not a valid security configuration")

    def _choose_node(self, nodes=None):
        """
        Chooses a random node from the list of nodes in the client,
        taking into account each node"s recent error rate.
        :rtype RiakNode
        """
        if not nodes:
            nodes = self.nodes

        # Prefer nodes which have gone a reasonable time without
        # errors
        def _error_rate(node):
            return node.error_rate.value()

        good = [n for n in nodes if _error_rate(n) < 0.1]

        if len(good) == 0:
            # Fall back to a minimally broken node
            return min(nodes, key=_error_rate)
        else:
            return random.choice(good)

    def _setdefault_handle_none(self, wvdict, key, value):
        # TODO FIXME FUTURE
        # This is a workaround for Python issue 19542
        # http://bugs.python.org/issue19542
        rv = wvdict.setdefault(key, value)
        if rv is None:
            return value
        else:
            return rv

    @lazy_property
    def _multiget_pool(self):
        if self._multiget_pool_size:
            return MultiGetPool(self._multiget_pool_size)
        else:
            return None

    @lazy_property
    def _multiput_pool(self):
        if self._multiput_pool_size:
            return MultiPutPool(self._multiput_pool_size)
        else:
            return None

    def __hash__(self):
        return hash(frozenset([(n.host, n.http_port, n.pb_port)
                               for n in self.nodes]))

    def __eq__(self, other):
        if isinstance(other, self.__class__):
            return hash(self) == hash(other)
        else:
            return False

    def __ne__(self, other):
        if isinstance(other, self.__class__):
            return hash(self) != hash(other)
        else:
            return True<|MERGE_RESOLUTION|>--- conflicted
+++ resolved
@@ -31,14 +31,7 @@
 from riak.table import Table
 from riak.transports.http import HttpPool
 from riak.transports.tcp import TcpPool
-<<<<<<< HEAD
-from riak.security import SecurityCreds
-from riak.util import lazy_property, bytes_to_str, str_to_bytes
-from riak.client.multi import MultiGetPool, MultiPutPool
-=======
 from riak.util import bytes_to_str, lazy_property, str_to_bytes
-from six import PY2, string_types
->>>>>>> a7af78e8
 
 
 def default_encoder(obj):
@@ -131,34 +124,14 @@
         self._http_pool = HttpPool(self, **transport_options)
         self._tcp_pool = TcpPool(self, **transport_options)
         self._closed = False
-<<<<<<< HEAD
-        self._encoders = {'application/json': binary_json_encoder,
-                          'text/json': binary_json_encoder,
-                          'text/plain': str_to_bytes,
-                          'binary/octet-stream': binary_encoder_decoder}
-        self._decoders = {'application/json': binary_json_decoder,
-                          'text/json': binary_json_decoder,
-                          'text/plain': bytes_to_str,
-                          'binary/octet-stream': binary_encoder_decoder}
-=======
-
-        if PY2:
-            self._encoders = {"application/json": default_encoder,
-                              "text/json": default_encoder,
-                              "text/plain": str}
-            self._decoders = {"application/json": json.loads,
-                              "text/json": json.loads,
-                              "text/plain": str}
-        else:
-            self._encoders = {"application/json": binary_json_encoder,
-                              "text/json": binary_json_encoder,
-                              "text/plain": str_to_bytes,
-                              "binary/octet-stream": binary_encoder_decoder}
-            self._decoders = {"application/json": binary_json_decoder,
-                              "text/json": binary_json_decoder,
-                              "text/plain": bytes_to_str,
-                              "binary/octet-stream": binary_encoder_decoder}
->>>>>>> a7af78e8
+        self._encoders = {"application/json": binary_json_encoder,
+                          "text/json": binary_json_encoder,
+                          "text/plain": str_to_bytes,
+                          "binary/octet-stream": binary_encoder_decoder}
+        self._decoders = {"application/json": binary_json_decoder,
+                          "text/json": binary_json_decoder,
+                          "text/plain": bytes_to_str,
+                          "binary/octet-stream": binary_encoder_decoder}
         self._buckets = WeakValueDictionary()
         self._bucket_types = WeakValueDictionary()
         self._tables = WeakValueDictionary()
@@ -284,13 +257,8 @@
         :rtype: :class:`RiakBucket <riak.bucket.RiakBucket>`
 
         """
-<<<<<<< HEAD
         if not isinstance(name, str):
-            raise TypeError('Bucket name must be a string')
-=======
-        if not isinstance(name, string_types):
             raise TypeError("Bucket name must be a string")
->>>>>>> a7af78e8
 
         if isinstance(bucket_type, str):
             bucket_type = self.bucket_type(bucket_type)
@@ -310,13 +278,8 @@
         :type name: str
         :rtype: :class:`BucketType <riak.bucket.BucketType>`
         """
-<<<<<<< HEAD
         if not isinstance(name, str):
-            raise TypeError('BucketType name must be a string')
-=======
-        if not isinstance(name, string_types):
             raise TypeError("BucketType name must be a string")
->>>>>>> a7af78e8
 
         btype = BucketType(self, name)
         return self._setdefault_handle_none(self._bucket_types, name, btype)
@@ -331,13 +294,8 @@
         :type name: str
         :rtype: :class:`Table <riak.table.Table>`
         """
-<<<<<<< HEAD
         if not isinstance(name, str):
-            raise TypeError('Table name must be a string')
-=======
-        if not isinstance(name, string_types):
             raise TypeError("Table name must be a string")
->>>>>>> a7af78e8
 
         if name in self._tables:
             return self._tables[name]
