# Copyright 2010-present Basho Technologies, Inc.
#
# Licensed under the Apache License, Version 2.0 (the "License");
# you may not use this file except in compliance with the License.
# You may obtain a copy of the License at
#
#     http://www.apache.org/licenses/LICENSE-2.0
#
# Unless required by applicable law or agreed to in writing, software
# distributed under the License is distributed on an "AS IS" BASIS,
# WITHOUT WARRANTIES OR CONDITIONS OF ANY KIND, either express or implied.
# See the License for the specific language governing permissions and
# limitations under the License.

import riak.pb.messages
import six

from riak import RiakError
from riak.codecs import Codec, Msg
from riak.codecs.pbuf import PbufCodec
from riak.codecs.ttb import TtbCodec
from riak.pb.messages import MSG_CODE_TS_TTB_MSG
from riak.transports.pool import BadResource
from riak.transports.tcp.connection import TcpConnection
from riak.transports.tcp.stream import (
    PbufBucketStream,
    PbufIndexStream,
    PbufKeyStream,
    PbufMapredStream,
    PbufTsKeyStream,
)
from riak.transports.transport import Transport
from riak.ts_object import TsObject


class TcpTransport(Transport, TcpConnection):
    """
    The TcpTransport object holds a connection to the TCP
    socket on the Riak server.
    """
    def __init__(self,
                 node=None,
                 client=None,
                 timeout=None,
                 **kwargs):
        super(TcpTransport, self).__init__()

        self._client = client
        self._node = node
        self._address = (node.host, node.pb_port)
        self._timeout = timeout
        self._socket = None
        self._pbuf_c = None
        self._ttb_c = None
        self._socket_tcp_options = \
            kwargs.get("socket_tcp_options", {})
        self._socket_keepalive = \
            kwargs.get("socket_keepalive", False)
        self._ts_convert_timestamp = \
            kwargs.get("ts_convert_timestamp", False)
        self._use_ttb = \
            kwargs.get("use_ttb", True)

    def _get_pbuf_codec(self):
        if not self._pbuf_c:
            self._pbuf_c = PbufCodec(
                self.client_timeouts(), self.quorum_controls(),
                self.tombstone_vclocks(), self.bucket_types(),
            )
        return self._pbuf_c

    def _get_ttb_codec(self):
        if self._use_ttb:
            if not self._ttb_c:
                self._ttb_c = TtbCodec()
            codec = self._ttb_c
        else:
            codec = self._get_pbuf_codec()
        return codec

    def _get_codec(self, msg_code):
        if msg_code == MSG_CODE_TS_TTB_MSG:
            codec = self._get_ttb_codec()
        elif msg_code == riak.pb.messages.MSG_CODE_TS_GET_REQ:
            codec = self._get_ttb_codec()
        elif msg_code == riak.pb.messages.MSG_CODE_TS_PUT_REQ:
            codec = self._get_ttb_codec()
        elif msg_code == riak.pb.messages.MSG_CODE_TS_QUERY_REQ:
            codec = self._get_ttb_codec()
        else:
            codec = self._get_pbuf_codec()
        return codec

    # FeatureDetection API
    def _server_version(self):
        server_info = self.get_server_info()
        ver = server_info["server_version"]
        (maj, min, patch) = [int(v) for v in ver.split(".")]
        if maj == 0:
            import datetime
            now = datetime.datetime.now()
            if now.year == 2016:
                # GH-471 As of 20160509 Riak TS OSS 1.3.0 returns "0.8.0" as
                # the version string.
                return "2.1.1"
        return ver

    def ping(self):
        """
        Ping the remote server
        """
        msg_code = riak.pb.messages.MSG_CODE_PING_REQ
        codec = self._get_codec(msg_code)
        msg = codec.encode_ping()
        resp_code, _ = self._request(msg, codec)
        if resp_code == riak.pb.messages.MSG_CODE_PING_RESP:
            return True
        else:
            return False

    def get_server_info(self):
        """
        Get information about the server
        """
        # NB: can"t do it this way due to recursion
        # codec = self._get_codec(ttb_supported=False)
        codec = PbufCodec()
        msg = Msg(riak.pb.messages.MSG_CODE_GET_SERVER_INFO_REQ, None,
                  riak.pb.messages.MSG_CODE_GET_SERVER_INFO_RESP)
        resp_code, resp = self._request(msg, codec)
        return codec.decode_get_server_info(resp)

    def _get_client_id(self):
        msg_code = riak.pb.messages.MSG_CODE_GET_CLIENT_ID_REQ
        codec = self._get_codec(msg_code)
        msg = codec.encode_get_client_id()
        resp_code, resp = self._request(msg, codec)
        return codec.decode_get_client_id(resp)

    def _set_client_id(self, client_id):
        msg_code = riak.pb.messages.MSG_CODE_SET_CLIENT_ID_REQ
        codec = self._get_codec(msg_code)
        msg = codec.encode_set_client_id(client_id)
        resp_code, resp = self._request(msg, codec)
        self._client_id = client_id

    client_id = property(_get_client_id, _set_client_id,
                         doc="""the client ID for this connection""")

    def get(self, robj, r=None, pr=None, timeout=None, basic_quorum=None,
            notfound_ok=None, head_only=False):
        """
        Serialize get request and deserialize response
        """
        msg_code = riak.pb.messages.MSG_CODE_GET_REQ
        codec = self._get_codec(msg_code)
        msg = codec.encode_get(robj, r, pr,
                               timeout, basic_quorum,
                               notfound_ok, head_only)
        resp_code, resp = self._request(msg, codec)
        return codec.decode_get(robj, resp)

    def put(self, robj, w=None, dw=None, pw=None, return_body=True,
            if_none_match=False, timeout=None):
        msg_code = riak.pb.messages.MSG_CODE_PUT_REQ
        codec = self._get_codec(msg_code)
        msg = codec.encode_put(robj, w, dw, pw, return_body,
                               if_none_match, timeout)
        resp_code, resp = self._request(msg, codec)
        return codec.decode_put(robj, resp)

    def ts_describe(self, table):
        query = "DESCRIBE {table}".format(table=table.name)
        return self.ts_query(table, query)

    def ts_get(self, table, key):
        msg_code = MSG_CODE_TS_TTB_MSG
        codec = self._get_codec(msg_code)
        msg = codec.encode_timeseries_keyreq(table, key)
        resp_code, resp = self._request(msg, codec)
        tsobj = TsObject(self._client, table)
        codec.decode_timeseries(resp, tsobj,
                                self._ts_convert_timestamp)
        return tsobj

    def ts_put(self, tsobj):
        msg_code = MSG_CODE_TS_TTB_MSG
        codec = self._get_codec(msg_code)
        msg = codec.encode_timeseries_put(tsobj)
        resp_code, resp = self._request(msg, codec)
        return codec.validate_timeseries_put_resp(resp_code, resp)

    def ts_delete(self, table, key):
        msg_code = riak.pb.messages.MSG_CODE_TS_DEL_REQ
        codec = self._get_codec(msg_code)
        msg = codec.encode_timeseries_keyreq(table, key, is_delete=True)
        resp_code, resp = self._request(msg, codec)
        if resp is not None:
            return True
        else:
            raise RiakError("missing response object")

    def ts_query(self, table, query, interpolations=None):
        msg_code = riak.pb.messages.MSG_CODE_TS_QUERY_REQ
        codec = self._get_codec(msg_code)
        msg = codec.encode_timeseries_query(table, query, interpolations)
        resp_code, resp = self._request(msg, codec)
        tsobj = TsObject(self._client, table)
        codec.decode_timeseries(resp, tsobj,
                                self._ts_convert_timestamp)
        return tsobj

    def ts_stream_keys(self, table, timeout=None):
        """
        Streams keys from a timeseries table, returning an iterator that
        yields lists of keys.
        """
        msg_code = riak.pb.messages.MSG_CODE_TS_LIST_KEYS_REQ
        codec = self._get_codec(msg_code)
        msg = codec.encode_timeseries_listkeysreq(table, timeout)
        self._send_msg(msg.msg_code, msg.data)
        return PbufTsKeyStream(self, codec, self._ts_convert_timestamp)

    def delete(self, robj, rw=None, r=None, w=None, dw=None,
               pr=None, pw=None, timeout=None):
        msg_code = riak.pb.messages.MSG_CODE_DEL_REQ
        codec = self._get_codec(msg_code)
        msg = codec.encode_delete(robj, rw, r, w, dw, pr, pw, timeout)
        resp_code, resp = self._request(msg, codec)
        return self

    def get_keys(self, bucket, timeout=None):
        """
        Lists all keys within a bucket.
        """
        msg_code = riak.pb.messages.MSG_CODE_LIST_KEYS_REQ
        codec = self._get_codec(msg_code)
        stream = self.stream_keys(bucket, timeout=timeout)
        return codec.decode_get_keys(stream)

    def stream_keys(self, bucket, timeout=None):
        """
        Streams keys from a bucket, returning an iterator that yields
        lists of keys.
        """
        msg_code = riak.pb.messages.MSG_CODE_LIST_KEYS_REQ
        codec = self._get_codec(msg_code)
        msg = codec.encode_stream_keys(bucket, timeout)
        self._send_msg(msg.msg_code, msg.data)
        return PbufKeyStream(self, codec)

    def get_buckets(self, bucket_type=None, timeout=None):
        """
        Serialize bucket listing request and deserialize response
        """
        msg_code = riak.pb.messages.MSG_CODE_LIST_BUCKETS_REQ
        codec = self._get_codec(msg_code)
        msg = codec.encode_get_buckets(bucket_type,
                                       timeout, streaming=False)
        resp_code, resp = self._request(msg, codec)
        return resp.buckets

    def stream_buckets(self, bucket_type=None, timeout=None):
        """
        Stream list of buckets through an iterator
        """
        if not self.bucket_stream():
            raise NotImplementedError("Streaming list-buckets is not "
                                      "supported")
        msg_code = riak.pb.messages.MSG_CODE_LIST_BUCKETS_REQ
        codec = self._get_codec(msg_code)
        msg = codec.encode_get_buckets(bucket_type,
                                       timeout, streaming=True)
        self._send_msg(msg.msg_code, msg.data)
        return PbufBucketStream(self, codec)

    def get_bucket_props(self, bucket):
        """
        Serialize bucket property request and deserialize response
        """
        msg_code = riak.pb.messages.MSG_CODE_GET_BUCKET_REQ
        codec = self._get_codec(msg_code)
        msg = codec.encode_get_bucket_props(bucket)
        resp_code, resp = self._request(msg, codec)
        return codec.decode_bucket_props(resp.props)

    def set_bucket_props(self, bucket, props):
        """
        Serialize set bucket property request and deserialize response
        """
        if not self.pb_all_bucket_props():
            for key in props:
                if key not in ("n_val", "allow_mult"):
                    raise NotImplementedError("Server only supports n_val and "
                                              "allow_mult properties over PBC")
        msg_code = riak.pb.messages.MSG_CODE_SET_BUCKET_REQ
        codec = self._get_codec(msg_code)
        msg = codec.encode_set_bucket_props(bucket, props)
        resp_code, resp = self._request(msg, codec)
        return True

    def clear_bucket_props(self, bucket):
        """
        Clear bucket properties, resetting them to their defaults
        """
        if not self.pb_clear_bucket_props():
            return False
        msg_code = riak.pb.messages.MSG_CODE_RESET_BUCKET_REQ
        codec = self._get_codec(msg_code)
        msg = codec.encode_clear_bucket_props(bucket)
        self._request(msg, codec)
        return True

    def get_bucket_type_props(self, bucket_type):
        """
        Fetch bucket-type properties
        """
        self._check_bucket_types(bucket_type)
        msg_code = riak.pb.messages.MSG_CODE_GET_BUCKET_TYPE_REQ
        codec = self._get_codec(msg_code)
        msg = codec.encode_get_bucket_type_props(bucket_type)
        resp_code, resp = self._request(msg, codec)
        return codec.decode_bucket_props(resp.props)

    def set_bucket_type_props(self, bucket_type, props):
        """
        Set bucket-type properties
        """
        self._check_bucket_types(bucket_type)
        msg_code = riak.pb.messages.MSG_CODE_SET_BUCKET_TYPE_REQ
        codec = self._get_codec(msg_code)
        msg = codec.encode_set_bucket_type_props(bucket_type, props)
        resp_code, resp = self._request(msg, codec)
        return True

    def mapred(self, inputs, query, timeout=None):
        # dictionary of phase results - each content should be an encoded array
        # which is appended to the result for that phase.
        result = {}
        for phase, content in self.stream_mapred(inputs, query, timeout):
            if phase in result:
                result[phase] += content
            else:
                result[phase] = content
        # If a single result - return the same as the HTTP interface does
        # otherwise return all the phase information
        if not len(result):
            return None
        elif len(result) == 1:
            return result[max(result.keys())]
        else:
            return result

    def stream_mapred(self, inputs, query, timeout=None):
        # Construct the job, optionally set the timeout...
        msg_code = riak.pb.messages.MSG_CODE_MAP_RED_REQ
        codec = self._get_codec(msg_code)
        content = self._construct_mapred_json(inputs, query, timeout)
        msg = codec.encode_stream_mapred(content)
        self._send_msg(msg.msg_code, msg.data)
        return PbufMapredStream(self, codec)

    def get_index(self, bucket, index, startkey, endkey=None,
                  return_terms=None, max_results=None, continuation=None,
                  timeout=None, term_regex=None):
        # TODO FUTURE NUKE THIS MAPRED
        if not self.pb_indexes():
            return self._get_index_mapred_emu(bucket, index, startkey, endkey)

        if term_regex and not self.index_term_regex():
            raise NotImplementedError("Secondary index term_regex is not "
                                      "supported")

        msg_code = riak.pb.messages.MSG_CODE_INDEX_REQ
        codec = self._get_codec(msg_code)
        msg = codec.encode_index_req(bucket, index, startkey, endkey,
                                     return_terms, max_results,
                                     continuation, timeout,
                                     term_regex, streaming=False)
        resp_code, resp = self._request(msg, codec)
        return codec.decode_index_req(resp, index,
                                      return_terms, max_results)

    def stream_index(self, bucket, index, startkey, endkey=None,
                     return_terms=None, max_results=None, continuation=None,
                     timeout=None, term_regex=None):
        if not self.stream_indexes():
            raise NotImplementedError("Secondary index streaming is not "
                                      "supported")
        if term_regex and not self.index_term_regex():
            raise NotImplementedError("Secondary index term_regex is not "
                                      "supported")
        msg_code = riak.pb.messages.MSG_CODE_INDEX_REQ
        codec = self._get_codec(msg_code)
        msg = codec.encode_index_req(bucket, index, startkey, endkey,
                                     return_terms, max_results,
                                     continuation, timeout,
                                     term_regex, streaming=True)
        self._send_msg(msg.msg_code, msg.data)
        return PbufIndexStream(self, codec, index, return_terms)

    def create_search_index(self, index, schema=None, n_val=None,
                            timeout=None):
        if not self.pb_search_admin():
            raise NotImplementedError("Search 2.0 administration is not "
                                      "supported for this version")
        msg_code = riak.pb.messages.MSG_CODE_YOKOZUNA_INDEX_PUT_REQ
        codec = self._get_codec(msg_code)
        msg = codec.encode_create_search_index(index, schema, n_val, timeout)
        self._request(msg, codec)
        return True

    def get_search_index(self, index):
        if not self.pb_search_admin():
            raise NotImplementedError("Search 2.0 administration is not "
                                      "supported for this version")
        msg_code = riak.pb.messages.MSG_CODE_YOKOZUNA_INDEX_GET_REQ
        codec = self._get_codec(msg_code)
        msg = codec.encode_get_search_index(index)
        resp_code, resp = self._request(msg, codec)
        if len(resp.index) > 0:
            return codec.decode_search_index(resp.index[0])
        else:
            raise RiakError("notfound")

    def list_search_indexes(self):
        if not self.pb_search_admin():
            raise NotImplementedError("Search 2.0 administration is not "
                                      "supported for this version")
        msg_code = riak.pb.messages.MSG_CODE_YOKOZUNA_INDEX_GET_REQ
        codec = self._get_codec(msg_code)
        msg = codec.encode_list_search_indexes()
        resp_code, resp = self._request(msg, codec)
        return [codec.decode_search_index(index) for index in resp.index]

    def delete_search_index(self, index):
        if not self.pb_search_admin():
            raise NotImplementedError("Search 2.0 administration is not "
                                      "supported for this version")
        msg_code = riak.pb.messages.MSG_CODE_YOKOZUNA_INDEX_DELETE_REQ
        codec = self._get_codec(msg_code)
        msg = codec.encode_delete_search_index(index)
        self._request(msg, codec)
        return True

    def create_search_schema(self, schema, content):
        if not self.pb_search_admin():
            raise NotImplementedError("Search 2.0 administration is not "
                                      "supported for this version")
        msg_code = riak.pb.messages.MSG_CODE_YOKOZUNA_SCHEMA_PUT_REQ
        codec = self._get_codec(msg_code)
        msg = codec.encode_create_search_schema(schema, content)
        self._request(msg, codec)
        return True

    def get_search_schema(self, schema):
        if not self.pb_search_admin():
            raise NotImplementedError("Search 2.0 administration is not "
                                      "supported for this version")
        msg_code = riak.pb.messages.MSG_CODE_YOKOZUNA_SCHEMA_GET_REQ
        codec = self._get_codec(msg_code)
        msg = codec.encode_get_search_schema(schema)
        resp_code, resp = self._request(msg, codec)
        return codec.decode_get_search_schema(resp)

    def search(self, index, query, **kwargs):
        # TODO FUTURE NUKE THIS MAPRED
        if not self.pb_search():
            return self._search_mapred_emu(index, query)
<<<<<<< HEAD
=======
        if six.PY2 and isinstance(query, str):  # noqa
            query = query.encode("utf8")
>>>>>>> a7af78e8
        msg_code = riak.pb.messages.MSG_CODE_SEARCH_QUERY_REQ
        codec = self._get_codec(msg_code)
        msg = codec.encode_search(index, query, **kwargs)
        resp_code, resp = self._request(msg, codec)
        return codec.decode_search(resp)

    def get_counter(self, bucket, key, **kwargs):
        if not bucket.bucket_type.is_default():
            raise NotImplementedError("Counters are not "
                                      "supported with bucket-types, "
                                      "use datatypes instead.")
        if not self.counters():
            raise NotImplementedError("Counters are not supported")
        msg_code = riak.pb.messages.MSG_CODE_COUNTER_GET_REQ
        codec = self._get_codec(msg_code)
        msg = codec.encode_get_counter(bucket, key, **kwargs)
        resp_code, resp = self._request(msg, codec)
        if resp.HasField("value"):
            return resp.value
        else:
            return None

    def update_counter(self, bucket, key, value, **kwargs):
        if not bucket.bucket_type.is_default():
            raise NotImplementedError("Counters are not "
                                      "supported with bucket-types, "
                                      "use datatypes instead.")
        if not self.counters():
            raise NotImplementedError("Counters are not supported")
        msg_code = riak.pb.messages.MSG_CODE_COUNTER_UPDATE_REQ
        codec = self._get_codec(msg_code)
        msg = codec.encode_update_counter(bucket, key, value, **kwargs)
        resp_code, resp = self._request(msg, codec)
        if resp.HasField("value"):
            return resp.value
        else:
            return True

    def fetch_datatype(self, bucket, key, **kwargs):
        if bucket.bucket_type.is_default():
            raise NotImplementedError("Datatypes cannot be used in the default"
                                      " bucket-type.")
        if not self.datatypes():
            raise NotImplementedError("Datatypes are not supported.")
        msg_code = riak.pb.messages.MSG_CODE_DT_FETCH_REQ
        codec = self._get_codec(msg_code)
        msg = codec.encode_fetch_datatype(bucket, key, **kwargs)
        resp_code, resp = self._request(msg, codec)
        return codec.decode_dt_fetch(resp)

    def update_datatype(self, datatype, **kwargs):
        if datatype.bucket.bucket_type.is_default():
            raise NotImplementedError("Datatypes cannot be used in the default"
                                      " bucket-type.")
        if not self.datatypes():
            raise NotImplementedError("Datatypes are not supported.")
        msg_code = riak.pb.messages.MSG_CODE_DT_UPDATE_REQ
        codec = self._get_codec(msg_code)
        msg = codec.encode_update_datatype(datatype, **kwargs)
        resp_code, resp = self._request(msg, codec)
        codec.decode_update_datatype(datatype, resp, **kwargs)
        return True

    def get_preflist(self, bucket, key):
        """
        Get the preflist for a bucket/key

        :param bucket: Riak Bucket
        :type bucket: :class:`~riak.bucket.RiakBucket`
        :param key: Riak Key
        :type key: string
        :rtype: list of dicts
        """
        if not self.preflists():
            raise NotImplementedError("fetching preflists is not supported.")
        msg_code = riak.pb.messages.MSG_CODE_GET_BUCKET_KEY_PREFLIST_REQ
        codec = self._get_codec(msg_code)
        msg = codec.encode_get_preflist(bucket, key)
        resp_code, resp = self._request(msg, codec)
        return [codec.decode_preflist(item) for item in resp.preflist]

    def _request(self, msg, codec=None):
        if isinstance(msg, Msg):
            msg_code = msg.msg_code
            data = msg.data
            expect = msg.resp_code
        else:
            raise ValueError("expected a Msg argument")

        if not isinstance(codec, Codec):
            raise ValueError("expected a Codec argument")

        resp_code, data = self._send_recv(msg_code, data)
        # NB: decodes errors with msg code 0
        codec.maybe_riak_error(resp_code, data)
        codec.maybe_incorrect_code(resp_code, expect)
        if resp_code == MSG_CODE_TS_TTB_MSG or \
           resp_code in riak.pb.messages.MESSAGE_CLASSES:
            msg = codec.parse_msg(resp_code, data)
        else:
            # NB: raise a BadResource to ensure this connection is
            # closed and not re-used
            raise BadResource("unknown msg code {}".format(resp_code))
        return resp_code, msg<|MERGE_RESOLUTION|>--- conflicted
+++ resolved
@@ -467,11 +467,6 @@
         # TODO FUTURE NUKE THIS MAPRED
         if not self.pb_search():
             return self._search_mapred_emu(index, query)
-<<<<<<< HEAD
-=======
-        if six.PY2 and isinstance(query, str):  # noqa
-            query = query.encode("utf8")
->>>>>>> a7af78e8
         msg_code = riak.pb.messages.MSG_CODE_SEARCH_QUERY_REQ
         codec = self._get_codec(msg_code)
         msg = codec.encode_search(index, query, **kwargs)
