--- conflicted
+++ resolved
@@ -18,11 +18,7 @@
 
 from riak.client.index_page import CONTINUATION
 from riak.codecs.ttb import TtbCodec
-<<<<<<< HEAD
-=======
 from riak.util import bytes_to_str, decode_index_value 
-from six import PY2
->>>>>>> a7af78e8
 
 
 class PbufStream(object):
