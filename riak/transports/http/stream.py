# Copyright 2010-present Basho Technologies, Inc.
#
# Licensed under the Apache License, Version 2.0 (the "License");
# you may not use this file except in compliance with the License.
# You may obtain a copy of the License at
#
#     http://www.apache.org/licenses/LICENSE-2.0
#
# Unless required by applicable law or agreed to in writing, software
# distributed under the License is distributed on an "AS IS" BASIS,
# WITHOUT WARRANTIES OR CONDITIONS OF ANY KIND, either express or implied.
# See the License for the specific language governing permissions and
# limitations under the License.

import json
import re

from cgi import parse_header
from email import message_from_string

from riak import RiakError
<<<<<<< HEAD
=======
from riak.client.index_page import CONTINUATION
from riak.util import decode_index_value
from six import PY2
>>>>>>> a7af78e8


class HttpStream(object):
    """
    Base class for HTTP streaming iterators.
    """

    BLOCK_SIZE = 2048

    def __init__(self, response):
        self.response = response
        self.buffer = ""
        self.response_done = False
        self.resource = None

    def __iter__(self):
        return self

    def _read(self):
        chunk = self.response.read(self.BLOCK_SIZE)
<<<<<<< HEAD
        if chunk == b'':
            self.response_done = True
        self.buffer += chunk.decode('utf-8')

    def __next__(self):
        raise NotImplementedError
=======
        if PY2:
            if chunk == "":
                self.response_done = True
            self.buffer += chunk
        else:
            if chunk == b"":
                self.response_done = True
            self.buffer += chunk.decode("utf-8")
>>>>>>> a7af78e8

    def __next__(self):
        raise NotImplementedError

    def attach(self, resource):
        self.resource = resource

    def close(self):
        self.resource.release()


class HttpJsonStream(HttpStream):
    _json_field = None

    def __next__(self):
        # Python 2.x Version
        while "}" not in self.buffer and not self.response_done:
            self._read()

        if "}" in self.buffer:
            idx = self.buffer.index("}") + 1
            chunk = self.buffer[:idx]
            self.buffer = self.buffer[idx:]
            jsdict = json.loads(chunk)
            if "error" in jsdict:
                self.close()
                raise RiakError(jsdict["error"])
            field = jsdict[self._json_field]
            return field
        else:
            raise StopIteration


class HttpKeyStream(HttpJsonStream):
    """
    Streaming iterator for list-keys over HTTP
    """
    _json_field = "keys"


class HttpBucketStream(HttpJsonStream):
    """
    Streaming iterator for list-buckets over HTTP
    """
    _json_field = "buckets"


class HttpMultipartStream(HttpStream):
    """
    Streaming iterator for multipart messages over HTTP
    """
    def __init__(self, response):
        super(HttpMultipartStream, self).__init__(response)
        ctypehdr = response.getheader("content-type")
        _, params = parse_header(ctypehdr)
        self.boundary_re = re.compile("\r?\n--%s(?:--)?\r?\n" %
                                      re.escape(params["boundary"]))
        self.next_boundary = None
        self.seen_first = False

    def __next__(self):
        # multipart/mixed starts with a boundary, then the first part.
        if not self.seen_first:
            self.read_until_boundary()
            self.advance_buffer()
            self.seen_first = True

        self.read_until_boundary()

        if self.next_boundary:
            part = self.advance_buffer()
            message = message_from_string(part)
            return message
        else:
            raise StopIteration

    def try_match(self):
        self.next_boundary = self.boundary_re.search(self.buffer)
        return self.next_boundary

    def advance_buffer(self):
        part = self.buffer[:self.next_boundary.start()]
        self.buffer = self.buffer[self.next_boundary.end():]
        self.next_boundary = None
        return part

    def read_until_boundary(self):
        while not self.try_match() and not self.response_done:
            self._read()


class HttpMapReduceStream(HttpMultipartStream):
    """
    Streaming iterator for MapReduce over HTTP
    """

    def __next__(self):
        message = next(super(HttpMapReduceStream, self))
        payload = json.loads(message.get_payload())
        return payload["phase"], payload["data"]


class HttpIndexStream(HttpMultipartStream):
    """
    Streaming iterator for secondary indexes over HTTP
    """

    def __init__(self, response, index, return_terms):
        super(HttpIndexStream, self).__init__(response)
        self.index = index
        self.return_terms = return_terms

    def __next__(self):
        message = next(super(HttpIndexStream, self))
        payload = json.loads(message.get_payload())
        if "error" in payload:
            raise RiakError(payload["error"])
        elif "keys" in payload:
            return payload["keys"]
        elif "results" in payload:
            structs = payload["results"]
            # Format is {"results":[{"2ikey":"primarykey"}, ...]}
            return [self._decode_pair(list(d.items())[0]) for d in structs]
        elif "continuation" in payload:
            return CONTINUATION(payload["continuation"])

    def _decode_pair(self, pair):
        return (decode_index_value(self.index, pair[0]), pair[1])<|MERGE_RESOLUTION|>--- conflicted
+++ resolved
@@ -19,12 +19,8 @@
 from email import message_from_string
 
 from riak import RiakError
-<<<<<<< HEAD
-=======
 from riak.client.index_page import CONTINUATION
 from riak.util import decode_index_value
-from six import PY2
->>>>>>> a7af78e8
 
 
 class HttpStream(object):
@@ -45,23 +41,12 @@
 
     def _read(self):
         chunk = self.response.read(self.BLOCK_SIZE)
-<<<<<<< HEAD
         if chunk == b'':
             self.response_done = True
-        self.buffer += chunk.decode('utf-8')
+        self.buffer += chunk.decode("utf-8")
 
     def __next__(self):
         raise NotImplementedError
-=======
-        if PY2:
-            if chunk == "":
-                self.response_done = True
-            self.buffer += chunk
-        else:
-            if chunk == b"":
-                self.response_done = True
-            self.buffer += chunk.decode("utf-8")
->>>>>>> a7af78e8
 
     def __next__(self):
         raise NotImplementedError
