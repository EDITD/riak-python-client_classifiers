# Copyright 2010-present Basho Technologies, Inc.
#
# Licensed under the Apache License, Version 2.0 (the "License");
# you may not use this file except in compliance with the License.
# You may obtain a copy of the License at
#
#     http://www.apache.org/licenses/LICENSE-2.0
#
# Unless required by applicable law or agreed to in writing, software
# distributed under the License is distributed on an "AS IS" BASIS,
# WITHOUT WARRANTIES OR CONDITIONS OF ANY KIND, either express or implied.
# See the License for the specific language governing permissions and
# limitations under the License.

import re

from riak import RiakError
from riak.util import bytes_to_str, lazy_property
from six import PY2

from urllib.parse import quote_plus, urlencode


class HttpResources(object):
    """
    Methods for HttpTransport related to URL generation, i.e.
    creating the proper paths.
    """

    def ping_path(self):
        return mkpath(self.riak_kv_wm_ping)

    def stats_path(self):
        return mkpath(self.riak_kv_wm_stats)

    def mapred_path(self, **options):
        return mkpath(self.riak_kv_wm_mapred, **options)

    def bucket_list_path(self, bucket_type=None, **options):
        query = {"buckets": True}
        query.update(options)
        if self.riak_kv_wm_bucket_type and bucket_type:
            return mkpath("/types", quote_plus(bucket_type),
                          "buckets", **query)
        elif self.riak_kv_wm_buckets:
            return mkpath("/buckets", **query)
        else:
            return mkpath(self.riak_kv_wm_raw, **query)

    def bucket_properties_path(self, bucket, bucket_type=None, **options):
        if self.riak_kv_wm_bucket_type and bucket_type:
            return mkpath("/types", quote_plus(bucket_type), "buckets",
                          quote_plus(bucket), "props", **options)
        elif self.riak_kv_wm_buckets:
            return mkpath("/buckets", quote_plus(bucket),
                          "props", **options)
        else:
            query = options.copy()
            query.update(props=True, keys=False)
            return mkpath(self.riak_kv_wm_raw, quote_plus(bucket), **query)

    def bucket_type_properties_path(self, bucket_type, **options):
        return mkpath("/types", quote_plus(bucket_type), "props",
                      **options)

    def key_list_path(self, bucket, bucket_type=None, **options):
        query = {"keys": True, "props": False}
        query.update(options)
        if self.riak_kv_wm_bucket_type and bucket_type:
            return mkpath("/types", quote_plus(bucket_type), "buckets",
                          quote_plus(bucket), "keys", **query)
        if self.riak_kv_wm_buckets:
            return mkpath("/buckets", quote_plus(bucket), "keys",
                          **query)
        else:
            return mkpath(self.riak_kv_wm_raw, quote_plus(bucket), **query)

    def object_path(self, bucket, key=None, bucket_type=None, **options):
        if key:
            key = quote_plus(key)
        if self.riak_kv_wm_bucket_type and bucket_type:
            return mkpath("/types", quote_plus(bucket_type), "buckets",
                          quote_plus(bucket), "keys", key, **options)
        elif self.riak_kv_wm_buckets:
            return mkpath("/buckets", quote_plus(bucket), "keys",
                          key, **options)
        else:
            return mkpath(self.riak_kv_wm_raw, quote_plus(bucket), key,
                          **options)

    def index_path(self, bucket, index, start, finish=None, bucket_type=None,
                   **options):
        if not self.riak_kv_wm_buckets:
            raise RiakError("Indexes are unsupported by this Riak node")
        if finish is not None:
            finish = quote_plus(str(finish))
        if self.riak_kv_wm_bucket_type and bucket_type:
            return mkpath("/types", quote_plus(bucket_type),
                          "buckets", quote_plus(bucket),
                          "index", quote_plus(index), quote_plus(str(start)),
                          finish, **options)
        else:
            return mkpath("/buckets", quote_plus(bucket),
                          "index", quote_plus(index), quote_plus(str(start)),
                          finish, **options)

    def search_index_path(self, index=None, **options):
        """
        Builds a Yokozuna search index URL.

        :param index: optional name of a yz index
        :type index: string
        :param options: optional list of additional arguments
        :type index: dict
        :rtype URL string
        """
        if not self.yz_wm_index:
            raise RiakError("Yokozuna search is unsupported by this Riak node")
        if index:
            quote_plus(index)
        return mkpath(self.yz_wm_index, "index", index, **options)

    def search_schema_path(self, index, **options):
        """
        Builds a Yokozuna search Solr schema URL.

        :param index: a name of a yz solr schema
        :type index: string
        :param options: optional list of additional arguments
        :type index: dict
        :rtype URL string
        """
        if not self.yz_wm_schema:
            raise RiakError("Yokozuna search is unsupported by this Riak node")
        return mkpath(self.yz_wm_schema, "schema", quote_plus(index),
                      **options)

    def solr_select_path(self, index, query, **options):
        if not self.riak_solr_searcher_wm and not self.yz_wm_search:
            raise RiakError("Search is unsupported by this Riak node")
        qs = {"q": query, "wt": "json", "fl": "*,score"}
        qs.update(options)
        if index:
            index = quote_plus(index)
        return mkpath("/solr", index, "select", **qs)

    def solr_update_path(self, index):
        if not self.riak_solr_searcher_wm:
            raise RiakError("Riak Search 1 is unsupported by this Riak node")
        if index:
            index = quote_plus(index)
        return mkpath(self.riak_solr_indexer_wm, index, "update")

    def counters_path(self, bucket, key, **options):
        if not self.riak_kv_wm_counter:
            raise RiakError("Counters are unsupported by this Riak node")

        return mkpath(self.riak_kv_wm_buckets, quote_plus(bucket), "counters",
                      quote_plus(key), **options)

    def datatypes_path(self, bucket_type, bucket, key=None, **options):
        if not self.bucket_types():
            raise RiakError("Datatypes are unsupported by this Riak node")
        if key:
            key = quote_plus(key)

        return mkpath("/types", quote_plus(bucket_type), "buckets",
                      quote_plus(bucket), "datatypes", key, **options)

    def preflist_path(self, bucket, key, bucket_type=None, **options):
        """
        Generate the URL for bucket/key preflist information

        :param bucket: Name of a Riak bucket
        :type bucket: string
        :param key: Name of a Key
        :type key: string
        :param bucket_type: Optional Riak Bucket Type
        :type bucket_type: None or string
        :rtype URL string
        """
        if not self.riak_kv_wm_preflist:
            raise RiakError("Preflists are unsupported by this Riak node")
        if self.riak_kv_wm_bucket_type and bucket_type:
            return mkpath("/types", quote_plus(bucket_type),
                          "buckets", quote_plus(bucket),
                          "keys", quote_plus(key),
                          "preflist", **options)
        else:
            return mkpath("/buckets", quote_plus(bucket),
                          "keys", quote_plus(key),
                          "preflist", **options)

    # Feature detection overrides
    def bucket_types(self):
        return self.riak_kv_wm_bucket_type is not None

    def index_term_regex(self):
        if self.riak_kv_wm_bucket_type is not None:
            return True
        else:
            return super(HttpResources, self).index_term_regex()

    # Resource root paths
    @lazy_property
    def riak_kv_wm_bucket_type(self):
        if "riak_kv_wm_bucket_type" in self.resources:
            return "/types"

    @lazy_property
    def riak_kv_wm_buckets(self):
        if "riak_kv_wm_buckets" in self.resources:
            return "/buckets"

    @lazy_property
    def riak_kv_wm_raw(self):
        return self.resources.get("riak_kv_wm_raw") or "/riak"

    @lazy_property
    def riak_kv_wm_link_walker(self):
        return self.resources.get("riak_kv_wm_linkwalker") or "/riak"

    @lazy_property
    def riak_kv_wm_mapred(self):
        return self.resources.get("riak_kv_wm_mapred") or "/mapred"

    @lazy_property
    def riak_kv_wm_ping(self):
        return self.resources.get("riak_kv_wm_ping") or "/ping"

    @lazy_property
    def riak_kv_wm_stats(self):
        return self.resources.get("riak_kv_wm_stats") or "/stats"

    @lazy_property
    def riak_solr_searcher_wm(self):
        return self.resources.get("riak_solr_searcher_wm")

    @lazy_property
    def riak_solr_indexer_wm(self):
        return self.resources.get("riak_solr_indexer_wm")

    @lazy_property
    def riak_kv_wm_counter(self):
        return self.resources.get("riak_kv_wm_counter")

    @lazy_property
    def riak_kv_wm_preflist(self):
        return self.resources.get("riak_kv_wm_preflist")

    @lazy_property
    def yz_wm_search(self):
        return self.resources.get("yz_wm_search")

    @lazy_property
    def yz_wm_extract(self):
        return self.resources.get("yz_wm_extract")

    @lazy_property
    def yz_wm_schema(self):
        return self.resources.get("yz_wm_schema")

    @lazy_property
    def yz_wm_index(self):
        return self.resources.get("yz_wm_index")

    @lazy_property
    def resources(self):
        return self.get_resources()


def mkpath(*segments, **query):
    """
    Constructs the path & query portion of a URI from path segments
    and a dict.
    """
    # Remove empty segments (e.g. no key specified)
    segments = [bytes_to_str(s) for s in segments if s is not None]
    # Join the segments into a path
    pathstring = "/".join(segments)
    # Remove extra slashes
    pathstring = re.sub("/+", "/", pathstring)

    # Add the query string if it exists
    _query = {}
    for key in query:
        if query[key] in [False, True]:
            _query[key] = str(query[key]).lower()
        elif query[key] is not None:
<<<<<<< HEAD
            _query[key] = query[key]
=======
            if PY2 and isinstance(query[key], str):  # noqa
                _query[key] = query[key].encode("utf-8")
            else:
                _query[key] = query[key]
>>>>>>> a7af78e8

    if len(_query) > 0:
        pathstring += "?" + urlencode(_query)

    if not pathstring.startswith("/"):
        pathstring = "/" + pathstring

    return pathstring<|MERGE_RESOLUTION|>--- conflicted
+++ resolved
@@ -287,14 +287,7 @@
         if query[key] in [False, True]:
             _query[key] = str(query[key]).lower()
         elif query[key] is not None:
-<<<<<<< HEAD
             _query[key] = query[key]
-=======
-            if PY2 and isinstance(query[key], str):  # noqa
-                _query[key] = query[key].encode("utf-8")
-            else:
-                _query[key] = query[key]
->>>>>>> a7af78e8
 
     if len(_query) > 0:
         pathstring += "?" + urlencode(_query)
