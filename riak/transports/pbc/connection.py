--- conflicted
+++ resolved
@@ -156,16 +156,11 @@
         msg_code, = struct.unpack("B", self._inbuf[:1])
         if msg_code is riak.pb.messages.MSG_CODE_ERROR_RESP:
             err = self._parse_msg(msg_code, self._inbuf[1:])
-<<<<<<< HEAD
-            raise RiakError(bytes_to_str(err.errmsg))
-        elif msg_code in riak.pb.messages.MESSAGE_CLASSES:
-=======
             if err is None:
                 raise RiakError('no error provided!')
             else:
                 raise RiakError(bytes_to_str(err.errmsg))
-        elif msg_code in MESSAGE_CLASSES:
->>>>>>> 6de32c30
+        elif msg_code in riak.pb.messages.MESSAGE_CLASSES:
             msg = self._parse_msg(msg_code, self._inbuf[1:])
         else:
             raise Exception("unknown msg code %s" % msg_code)
