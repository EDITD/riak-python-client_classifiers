import datetime
import logging
import riak.pb
import riak.pb.riak_pb2
import riak.pb.riak_dt_pb2
import riak.pb.riak_kv_pb2
import riak.pb.riak_ts_pb2

from riak import RiakError
from riak.content import RiakContent
from riak.util import decode_index_value, str_to_bytes, bytes_to_str, \
    unix_time_millis, datetime_from_unix_time_millis
from riak.multidict import MultiDict
from riak.pb.riak_ts_pb2 import TsColumnType

from six import string_types, PY2


def _invert(d):
    out = {}
    for key in d:
        value = d[key]
        out[value] = key
    return out

REPL_TO_PY = {
    riak.pb.riak_pb2.RpbBucketProps.FALSE: False,
    riak.pb.riak_pb2.RpbBucketProps.TRUE: True,
    riak.pb.riak_pb2.RpbBucketProps.REALTIME: 'realtime',
    riak.pb.riak_pb2.RpbBucketProps.FULLSYNC: 'fullsync'
}

REPL_TO_PB = _invert(REPL_TO_PY)

RIAKC_RW_ONE = 4294967294
RIAKC_RW_QUORUM = 4294967293
RIAKC_RW_ALL = 4294967292
RIAKC_RW_DEFAULT = 4294967291

QUORUM_TO_PB = {'default': RIAKC_RW_DEFAULT,
                'all': RIAKC_RW_ALL,
                'quorum': RIAKC_RW_QUORUM,
                'one': RIAKC_RW_ONE}

QUORUM_TO_PY = _invert(QUORUM_TO_PB)

NORMAL_PROPS = ['n_val', 'allow_mult', 'last_write_wins', 'old_vclock',
                'young_vclock', 'big_vclock', 'small_vclock', 'basic_quorum',
                'notfound_ok', 'search', 'backend', 'search_index', 'datatype',
                'write_once']
COMMIT_HOOK_PROPS = ['precommit', 'postcommit']
MODFUN_PROPS = ['chash_keyfun', 'linkfun']
QUORUM_PROPS = ['r', 'pr', 'w', 'pw', 'dw', 'rw']

MAP_FIELD_TYPES = {
    riak.pb.riak_dt_pb2.MapField.COUNTER: 'counter',
    riak.pb.riak_dt_pb2.MapField.SET: 'set',
    riak.pb.riak_dt_pb2.MapField.REGISTER: 'register',
    riak.pb.riak_dt_pb2.MapField.FLAG: 'flag',
    riak.pb.riak_dt_pb2.MapField.MAP: 'map',
    'counter': riak.pb.riak_dt_pb2.MapField.COUNTER,
    'set': riak.pb.riak_dt_pb2.MapField.SET,
    'register': riak.pb.riak_dt_pb2.MapField.REGISTER,
    'flag': riak.pb.riak_dt_pb2.MapField.FLAG,
    'map': riak.pb.riak_dt_pb2.MapField.MAP
}

DT_FETCH_TYPES = {
    riak.pb.riak_dt_pb2.DtFetchResp.COUNTER: 'counter',
    riak.pb.riak_dt_pb2.DtFetchResp.SET: 'set',
    riak.pb.riak_dt_pb2.DtFetchResp.MAP: 'map'
}


class RiakPbcCodec(object):
    """
    Protobuffs Encoding and decoding methods for RiakPbcTransport.
    """

    def __init__(self, **unused_args):
        if riak.pb is None:
            raise NotImplementedError("this transport is not available")
        super(RiakPbcCodec, self).__init__(**unused_args)

    def _unix_time_millis(self, dt):
<<<<<<< HEAD
        return unix_time_millis(dt)
=======
        td = dt - epoch
        return int(td.total_seconds() * 1000.0)
>>>>>>> 3d8ca039

    def _datetime_from_unix_time_millis(self, ut):
        return datetime_from_unix_time_millis(ut)

    def _encode_quorum(self, rw):
        """
        Converts a symbolic quorum value into its on-the-wire
        equivalent.

        :param rw: the quorum
        :type rw: string, integer
        :rtype: integer
        """
        if rw in QUORUM_TO_PB:
            return QUORUM_TO_PB[rw]
        elif type(rw) is int and rw >= 0:
            return rw
        else:
            return None

    def _decode_quorum(self, rw):
        """
        Converts a protobuf quorum value to a symbolic value if
        necessary.

        :param rw: the quorum
        :type rw: int
        :rtype int or string
        """
        if rw in QUORUM_TO_PY:
            return QUORUM_TO_PY[rw]
        else:
            return rw

    def _decode_contents(self, contents, obj):
        """
        Decodes the list of siblings from the protobuf representation
        into the object.

        :param contents: a list of RpbContent messages
        :type contents: list
        :param obj: a RiakObject
        :type obj: RiakObject
        :rtype RiakObject
        """
        obj.siblings = [self._decode_content(c, RiakContent(obj))
                        for c in contents]
        # Invoke sibling-resolution logic
        if len(obj.siblings) > 1 and obj.resolver is not None:
            obj.resolver(obj)
        return obj

    def _decode_content(self, rpb_content, sibling):
        """
        Decodes a single sibling from the protobuf representation into
        a RiakObject.

        :param rpb_content: a single RpbContent message
        :type rpb_content: riak.pb.riak_pb2.RpbContent
        :param sibling: a RiakContent sibling container
        :type sibling: RiakContent
        :rtype: RiakContent
        """

        if rpb_content.HasField("deleted") and rpb_content.deleted:
            sibling.exists = False
        else:
            sibling.exists = True
        if rpb_content.HasField("content_type"):
            sibling.content_type = bytes_to_str(rpb_content.content_type)
        if rpb_content.HasField("charset"):
            sibling.charset = bytes_to_str(rpb_content.charset)
        if rpb_content.HasField("content_encoding"):
            sibling.content_encoding = \
                bytes_to_str(rpb_content.content_encoding)
        if rpb_content.HasField("vtag"):
            sibling.etag = bytes_to_str(rpb_content.vtag)

        sibling.links = [self._decode_link(link)
                         for link in rpb_content.links]
        if rpb_content.HasField("last_mod"):
            sibling.last_modified = float(rpb_content.last_mod)
            if rpb_content.HasField("last_mod_usecs"):
                sibling.last_modified += rpb_content.last_mod_usecs / 1000000.0

        sibling.usermeta = dict([(bytes_to_str(usermd.key),
                                  bytes_to_str(usermd.value))
                                 for usermd in rpb_content.usermeta])
        sibling.indexes = set([(bytes_to_str(index.key),
                                decode_index_value(index.key, index.value))
                               for index in rpb_content.indexes])
        sibling.encoded_data = rpb_content.value

        return sibling

    def _encode_content(self, robj, rpb_content):
        """
        Fills an RpbContent message with the appropriate data and
        metadata from a RiakObject.

        :param robj: a RiakObject
        :type robj: RiakObject
        :param rpb_content: the protobuf message to fill
        :type rpb_content: riak.pb.riak_pb2.RpbContent
        """
        if robj.content_type:
            rpb_content.content_type = str_to_bytes(robj.content_type)
        if robj.charset:
            rpb_content.charset = str_to_bytes(robj.charset)
        if robj.content_encoding:
            rpb_content.content_encoding = str_to_bytes(robj.content_encoding)
        for uk in robj.usermeta:
            pair = rpb_content.usermeta.add()
            pair.key = str_to_bytes(uk)
            pair.value = str_to_bytes(robj.usermeta[uk])
        for link in robj.links:
            pb_link = rpb_content.links.add()
            try:
                bucket, key, tag = link
            except ValueError:
                raise RiakError("Invalid link tuple %s" % link)

            pb_link.bucket = str_to_bytes(bucket)
            pb_link.key = str_to_bytes(key)
            if tag:
                pb_link.tag = str_to_bytes(tag)
            else:
                pb_link.tag = str_to_bytes('')

        for field, value in robj.indexes:
            pair = rpb_content.indexes.add()
            pair.key = str_to_bytes(field)
            pair.value = str_to_bytes(str(value))

        # Python 2.x data is stored in a string
        if PY2:
            rpb_content.value = str(robj.encoded_data)
        else:
            rpb_content.value = robj.encoded_data

    def _decode_link(self, link):
        """
        Decodes an RpbLink message into a tuple

        :param link: an RpbLink message
        :type link: riak.pb.riak_pb2.RpbLink
        :rtype tuple
        """

        if link.HasField("bucket"):
            bucket = bytes_to_str(link.bucket)
        else:
            bucket = None
        if link.HasField("key"):
            key = bytes_to_str(link.key)
        else:
            key = None
        if link.HasField("tag"):
            tag = bytes_to_str(link.tag)
        else:
            tag = None

        return (bucket, key, tag)

    def _decode_index_value(self, index, value):
        """
        Decodes a secondary index value into the correct Python type.
        :param index: the name of the index
        :type index: str
        :param value: the value of the index entry
        :type  value: str
        :rtype str or int
        """
        if index.endswith("_int"):
            return int(value)
        else:
            return bytes_to_str(value)

    def _encode_bucket_props(self, props, msg):
        """
        Encodes a dict of bucket properties into the protobuf message.

        :param props: bucket properties
        :type props: dict
        :param msg: the protobuf message to fill
        :type msg: riak.pb.riak_pb2.RpbSetBucketReq
        """
        for prop in NORMAL_PROPS:
            if prop in props and props[prop] is not None:
                if isinstance(props[prop], string_types):
                    setattr(msg.props, prop, str_to_bytes(props[prop]))
                else:
                    setattr(msg.props, prop, props[prop])
        for prop in COMMIT_HOOK_PROPS:
            if prop in props:
                setattr(msg.props, 'has_' + prop, True)
                self._encode_hooklist(props[prop], getattr(msg.props, prop))
        for prop in MODFUN_PROPS:
            if prop in props and props[prop] is not None:
                self._encode_modfun(props[prop], getattr(msg.props, prop))
        for prop in QUORUM_PROPS:
            if prop in props and props[prop] not in (None, 'default'):
                value = self._encode_quorum(props[prop])
                if value is not None:
                    if isinstance(value, string_types):
                        setattr(msg.props, prop, str_to_bytes(value))
                    else:
                        setattr(msg.props, prop, value)
        if 'repl' in props:
            msg.props.repl = REPL_TO_PY[props['repl']]

        return msg

    def _decode_bucket_props(self, msg):
        """
        Decodes the protobuf bucket properties message into a dict.

        :param msg: the protobuf message to decode
        :type msg: riak.pb.riak_pb2.RpbBucketProps
        :rtype dict
        """
        props = {}

        for prop in NORMAL_PROPS:
            if msg.HasField(prop):
                props[prop] = getattr(msg, prop)
                if isinstance(props[prop], bytes):
                    props[prop] = bytes_to_str(props[prop])
        for prop in COMMIT_HOOK_PROPS:
            if getattr(msg, 'has_' + prop):
                props[prop] = self._decode_hooklist(getattr(msg, prop))
        for prop in MODFUN_PROPS:
            if msg.HasField(prop):
                props[prop] = self._decode_modfun(getattr(msg, prop))
        for prop in QUORUM_PROPS:
            if msg.HasField(prop):
                props[prop] = self._decode_quorum(getattr(msg, prop))
        if msg.HasField('repl'):
            props['repl'] = REPL_TO_PY[msg.repl]

        return props

    def _decode_modfun(self, modfun):
        """
        Decodes a protobuf modfun pair into a dict with 'mod' and
        'fun' keys. Used in bucket properties.

        :param modfun: the protobuf message to decode
        :type modfun: riak.pb.riak_pb2.RpbModFun
        :rtype dict
        """
        return {'mod': bytes_to_str(modfun.module),
                'fun': bytes_to_str(modfun.function)}

    def _encode_modfun(self, props, msg=None):
        """
        Encodes a dict with 'mod' and 'fun' keys into a protobuf
        modfun pair. Used in bucket properties.

        :param props: the module/function pair
        :type props: dict
        :param msg: the protobuf message to fill
        :type msg: riak.pb.riak_pb2.RpbModFun
        :rtype riak.pb.riak_pb2.RpbModFun
        """
        if msg is None:
            msg = riak.pb.riak_pb2.RpbModFun()
        msg.module = str_to_bytes(props['mod'])
        msg.function = str_to_bytes(props['fun'])
        return msg

    def _decode_hooklist(self, hooklist):
        """
        Decodes a list of protobuf commit hooks into their python
        equivalents. Used in bucket properties.

        :param hooklist: a list of protobuf commit hooks
        :type hooklist: list
        :rtype list
        """
        return [self._decode_hook(hook) for hook in hooklist]

    def _encode_hooklist(self, hooklist, msg):
        """
        Encodes a list of commit hooks into their protobuf equivalent.
        Used in bucket properties.

        :param hooklist: a list of commit hooks
        :type hooklist: list
        :param msg: a protobuf field that is a list of commit hooks
        """
        for hook in hooklist:
            pbhook = msg.add()
            self._encode_hook(hook, pbhook)

    def _decode_hook(self, hook):
        """
        Decodes a protobuf commit hook message into a dict. Used in
        bucket properties.

        :param hook: the hook to decode
        :type hook: riak.pb.riak_pb2.RpbCommitHook
        :rtype dict
        """
        if hook.HasField('modfun'):
            return self._decode_modfun(hook.modfun)
        else:
            return {'name': bytes_to_str(hook.name)}

    def _encode_hook(self, hook, msg):
        """
        Encodes a commit hook dict into the protobuf message. Used in
        bucket properties.

        :param hook: the hook to encode
        :type hook: dict
        :param msg: the protobuf message to fill
        :type msg: riak.pb.riak_pb2.RpbCommitHook
        :rtype riak.pb.riak_pb2.RpbCommitHook
        """
        if 'name' in hook:
            msg.name = str_to_bytes(hook['name'])
        else:
            self._encode_modfun(hook, msg.modfun)
        return msg

    def _encode_index_req(self, bucket, index, startkey, endkey=None,
                          return_terms=None, max_results=None,
                          continuation=None, timeout=None, term_regex=None):
        """
        Encodes a secondary index request into the protobuf message.

        :param bucket: the bucket whose index to query
        :type bucket: string
        :param index: the index to query
        :type index: string
        :param startkey: the value or beginning of the range
        :type startkey: integer, string
        :param endkey: the end of the range
        :type endkey: integer, string
        :param return_terms: whether to return the index term with the key
        :type return_terms: bool
        :param max_results: the maximum number of results to return (page size)
        :type max_results: integer
        :param continuation: the opaque continuation returned from a
            previous paginated request
        :type continuation: string
        :param timeout: a timeout value in milliseconds, or 'infinity'
        :type timeout: int
        :param term_regex: a regular expression used to filter index terms
        :type term_regex: string
        :rtype riak.pb.riak_kv_pb2.RpbIndexReq
        """
        req = riak.pb.riak_kv_pb2.RpbIndexReq(
            bucket=str_to_bytes(bucket.name),
            index=str_to_bytes(index))
        self._add_bucket_type(req, bucket.bucket_type)
        if endkey is not None:
            req.qtype = riak.pb.riak_kv_pb2.RpbIndexReq.range
            req.range_min = str_to_bytes(str(startkey))
            req.range_max = str_to_bytes(str(endkey))
        else:
            req.qtype = riak.pb.riak_kv_pb2.RpbIndexReq.eq
            req.key = str_to_bytes(str(startkey))
        if return_terms is not None:
            req.return_terms = return_terms
        if max_results:
            req.max_results = max_results
        if continuation:
            req.continuation = str_to_bytes(continuation)
        if timeout:
            if timeout == 'infinity':
                req.timeout = 0
            else:
                req.timeout = timeout
        if term_regex:
            req.term_regex = str_to_bytes(term_regex)
        return req

    def _decode_search_index(self, index):
        """
        Fills an RpbYokozunaIndex message with the appropriate data.

        :param index: a yz index message
        :type index: riak.pb.riak_yokozuna_pb2.RpbYokozunaIndex
        :rtype dict
        """
        result = {}
        result['name'] = bytes_to_str(index.name)
        if index.HasField('schema'):
            result['schema'] = bytes_to_str(index.schema)
        if index.HasField('n_val'):
            result['n_val'] = index.n_val
        return result

    def _add_bucket_type(self, req, bucket_type):
        if bucket_type and not bucket_type.is_default():
            if not self.bucket_types():
                raise NotImplementedError(
                    'Server does not support bucket-types')
            req.type = str_to_bytes(bucket_type.name)

    def _encode_search_query(self, req, params):
        if 'rows' in params:
            req.rows = params['rows']
        if 'start' in params:
            req.start = params['start']
        if 'sort' in params:
            req.sort = str_to_bytes(params['sort'])
        if 'filter' in params:
            req.filter = str_to_bytes(params['filter'])
        if 'df' in params:
            req.df = str_to_bytes(params['df'])
        if 'op' in params:
            req.op = str_to_bytes(params['op'])
        if 'q.op' in params:
            req.op = params['q.op']
        if 'fl' in params:
            if isinstance(params['fl'], list):
                req.fl.extend(params['fl'])
            else:
                req.fl.append(params['fl'])
        if 'presort' in params:
            req.presort = params['presort']

    def _decode_search_doc(self, doc):
        resultdoc = MultiDict()
        for pair in doc.fields:
            if PY2:
                ukey = unicode(pair.key, 'utf-8')    # noqa
                uval = unicode(pair.value, 'utf-8')  # noqa
            else:
                ukey = bytes_to_str(pair.key)
                uval = bytes_to_str(pair.value)
            resultdoc.add(ukey, uval)
        return resultdoc.mixed()

    def _decode_dt_fetch(self, resp):
        dtype = DT_FETCH_TYPES.get(resp.type)
        if dtype is None:
            raise ValueError("Unknown datatype on wire: {}".format(resp.type))

        value = self._decode_dt_value(dtype, resp.value)

        if resp.HasField('context'):
            context = resp.context[:]
        else:
            context = None

        return dtype, value, context

    def _decode_dt_value(self, dtype, msg):
        if dtype == 'counter':
            return msg.counter_value
        elif dtype == 'set':
            return self._decode_set_value(msg.set_value)
        elif dtype == 'map':
            return self._decode_map_value(msg.map_value)

    def _encode_dt_options(self, req, params):
        for q in ['r', 'pr', 'w', 'dw', 'pw']:
            if q in params and params[q] is not None:
                setattr(req, q, self._encode_quorum(params[q]))

        for o in ['basic_quorum', 'notfound_ok', 'timeout', 'return_body',
                  'include_context']:
            if o in params and params[o] is not None:
                setattr(req, o, params[o])

    def _decode_map_value(self, entries):
        out = {}
        for entry in entries:
            name = bytes_to_str(entry.field.name[:])
            dtype = MAP_FIELD_TYPES[entry.field.type]
            if dtype == 'counter':
                value = entry.counter_value
            elif dtype == 'set':
                value = self._decode_set_value(entry.set_value)
            elif dtype == 'register':
                value = bytes_to_str(entry.register_value[:])
            elif dtype == 'flag':
                value = entry.flag_value
            elif dtype == 'map':
                value = self._decode_map_value(entry.map_value)
            out[(name, dtype)] = value
        return out

    def _decode_set_value(self, set_value):
        return [bytes_to_str(string[:]) for string in set_value]

    def _encode_dt_op(self, dtype, req, op):
        if dtype == 'counter':
            req.op.counter_op.increment = op[1]
        elif dtype == 'set':
            self._encode_set_op(req.op, op)
        elif dtype == 'map':
            self._encode_map_op(req.op.map_op, op)
        else:
            raise TypeError("Cannot send operation on datatype {!r}".
                            format(dtype))

    def _encode_set_op(self, msg, op):
        if 'adds' in op:
            msg.set_op.adds.extend(str_to_bytes(op['adds']))
        if 'removes' in op:
            msg.set_op.removes.extend(str_to_bytes(op['removes']))

    def _encode_map_op(self, msg, ops):
        for op in ops:
            name, dtype = op[1]
            ftype = MAP_FIELD_TYPES[dtype]
            if op[0] == 'add':
                add = msg.adds.add()
                add.name = str_to_bytes(name)
                add.type = ftype
            elif op[0] == 'remove':
                remove = msg.removes.add()
                remove.name = str_to_bytes(name)
                remove.type = ftype
            elif op[0] == 'update':
                update = msg.updates.add()
                update.field.name = str_to_bytes(name)
                update.field.type = ftype
                self._encode_map_update(dtype, update, op[2])

    def _encode_map_update(self, dtype, msg, op):
        if dtype == 'counter':
            # ('increment', some_int)
            msg.counter_op.increment = op[1]
        elif dtype == 'set':
            self._encode_set_op(msg, op)
        elif dtype == 'map':
            self._encode_map_op(msg.map_op, op)
        elif dtype == 'register':
            # ('assign', some_str)
            msg.register_op = str_to_bytes(op[1])
        elif dtype == 'flag':
            if op == 'enable':
                msg.flag_op = riak.pb.riak_dt_pb2.MapUpdate.ENABLE
            else:
                msg.flag_op = riak.pb.riak_dt_pb2.MapUpdate.DISABLE

    def _encode_to_ts_cell(self, cell, ts_cell):
        if cell is not None:
            if isinstance(cell, datetime.datetime):
                ts_cell.timestamp_value = unix_time_millis(cell)
            elif isinstance(cell, bool):
                ts_cell.boolean_value = cell
            elif isinstance(cell, string_types):
                logging.debug("cell -> str: '%s'", cell)
                ts_cell.varchar_value = str_to_bytes(cell)
            elif (isinstance(cell, int) or
                 (PY2 and isinstance(cell, long))):  # noqa
                logging.debug("cell -> int/long: '%s'", cell)
                ts_cell.sint64_value = cell
            elif isinstance(cell, float):
                ts_cell.double_value = cell
            else:
                t = type(cell)
                raise RiakError("can't serialize type '{}', value '{}'"
                                .format(t, cell))

    def _encode_timeseries_keyreq(self, table, key, req):
        key_vals = None
        if isinstance(key, list):
            key_vals = key
        else:
            raise ValueError("key must be a list")

        req.table = str_to_bytes(table.name)
        for cell in key_vals:
            ts_cell = req.key.add()
            self._encode_to_ts_cell(cell, ts_cell)

    def _encode_timeseries_listkeysreq(self, table, req, timeout=None):
        req.table = str_to_bytes(table.name)
        if timeout:
            req.timeout = timeout

    def _encode_timeseries_put(self, tsobj, req):
        """
        Fills an TsPutReq message with the appropriate data and
        metadata from a TsObject.

        :param tsobj: a TsObject
        :type tsobj: TsObject
        :param req: the protobuf message to fill
        :type req: riak.pb.riak_ts_pb2.TsPutReq
        """
        req.table = str_to_bytes(tsobj.table.name)

        if tsobj.columns:
            raise NotImplementedError("columns are not implemented yet")

        if tsobj.rows and isinstance(tsobj.rows, list):
            for row in tsobj.rows:
                tsr = req.rows.add()  # NB: type TsRow
                if not isinstance(row, list):
                    raise ValueError("TsObject row must be a list of values")
                for cell in row:
                    tsc = tsr.cells.add()  # NB: type TsCell
                    self._encode_to_ts_cell(cell, tsc)
        else:
            raise RiakError("TsObject requires a list of rows")

    def _decode_timeseries(self, resp, tsobj):
        """
        Fills an TsObject with the appropriate data and
        metadata from a TsQueryResp.

        :param resp: the protobuf message from which to process data
        :type resp: riak.pb.TsQueryRsp or riak.pb.riak_ts_pb2.TsGetResp
        :param tsobj: a TsObject
        :type tsobj: TsObject
        """
        if tsobj.columns is not None:
            for col in resp.columns:
                col_name = bytes_to_str(col.name)
                col_type = col.type
                col = (col_name, col_type)
                tsobj.columns.append(col)

        for row in resp.rows:
            tsobj.rows.append(
                self._decode_timeseries_row(row, resp.columns))

    def _decode_timeseries_row(self, tsrow, tscols=None):
        """
        Decodes a TsRow into a list

        :param tsrow: the protobuf TsRow to decode.
        :type tsrow: riak.pb.riak_ts_pb2.TsRow
        :param tscols: the protobuf TsColumn data to help decode.
        :type tscols: list
        :rtype list
        """
        row = []
        for i, cell in enumerate(tsrow.cells):
            col = None
            if tscols is not None:
                col = tscols[i]
            if cell.HasField('varchar_value'):
                if col and col.type != TsColumnType.Value('VARCHAR'):
                    raise TypeError('expected VARCHAR column')
                else:
                    row.append(bytes_to_str(cell.varchar_value))
            elif cell.HasField('sint64_value'):
                if col and col.type != TsColumnType.Value('SINT64'):
                    raise TypeError('expected SINT64 column')
                else:
                    row.append(cell.sint64_value)
            elif cell.HasField('double_value'):
                if col and col.type != TsColumnType.Value('DOUBLE'):
                    raise TypeError('expected DOUBLE column')
                else:
                    row.append(cell.double_value)
            elif cell.HasField('timestamp_value'):
                if col and col.type != TsColumnType.Value('TIMESTAMP'):
                    raise TypeError('expected TIMESTAMP column')
                else:
                    dt = datetime_from_unix_time_millis(
                        cell.timestamp_value)
                    row.append(dt)
            elif cell.HasField('boolean_value'):
                if col and col.type != TsColumnType.Value('BOOLEAN'):
                    raise TypeError('expected BOOLEAN column')
                else:
                    row.append(cell.boolean_value)
            else:
                row.append(None)
        return row

    def _decode_preflist(self, item):
        """
        Decodes a preflist response

        :param preflist: a bucket/key preflist
        :type preflist: list of
                        riak.pb.riak_kv_pb2.RpbBucketKeyPreflistItem
        :rtype dict
        """
        result = {'partition': item.partition,
                  'node': bytes_to_str(item.node),
                  'primary': item. primary}
        return result<|MERGE_RESOLUTION|>--- conflicted
+++ resolved
@@ -83,12 +83,7 @@
         super(RiakPbcCodec, self).__init__(**unused_args)
 
     def _unix_time_millis(self, dt):
-<<<<<<< HEAD
         return unix_time_millis(dt)
-=======
-        td = dt - epoch
-        return int(td.total_seconds() * 1000.0)
->>>>>>> 3d8ca039
 
     def _datetime_from_unix_time_millis(self, ut):
         return datetime_from_unix_time_millis(ut)
