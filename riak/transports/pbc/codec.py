"""
Copyright 2012 Basho Technologies, Inc.

This file is provided to you under the Apache License,
Version 2.0 (the "License"); you may not use this file
except in compliance with the License.  You may obtain
a copy of the License at

  http://www.apache.org/licenses/LICENSE-2.0

Unless required by applicable law or agreed to in writing,
software distributed under the License is distributed on an
"AS IS" BASIS, WITHOUT WARRANTIES OR CONDITIONS OF ANY
KIND, either express or implied.  See the License for the
specific language governing permissions and limitations
under the License.
"""
import riak_pb
from riak import RiakError
from riak.content import RiakContent
from riak.util import decode_index_value, str_to_bytes, bytes_to_str
from riak.multidict import MultiDict
from six import string_types, PY2


def _invert(d):
    out = {}
    for key in d:
        value = d[key]
        out[value] = key
    return out

REPL_TO_PY = {riak_pb.RpbBucketProps.FALSE: False,
              riak_pb.RpbBucketProps.TRUE: True,
              riak_pb.RpbBucketProps.REALTIME: 'realtime',
              riak_pb.RpbBucketProps.FULLSYNC: 'fullsync'}

REPL_TO_PB = _invert(REPL_TO_PY)

RIAKC_RW_ONE = 4294967294
RIAKC_RW_QUORUM = 4294967293
RIAKC_RW_ALL = 4294967292
RIAKC_RW_DEFAULT = 4294967291

QUORUM_TO_PB = {'default': RIAKC_RW_DEFAULT,
                'all': RIAKC_RW_ALL,
                'quorum': RIAKC_RW_QUORUM,
                'one': RIAKC_RW_ONE}

QUORUM_TO_PY = _invert(QUORUM_TO_PB)

NORMAL_PROPS = ['n_val', 'allow_mult', 'last_write_wins', 'old_vclock',
                'young_vclock', 'big_vclock', 'small_vclock', 'basic_quorum',
                'notfound_ok', 'search', 'backend', 'search_index', 'datatype',
                'write_once']
COMMIT_HOOK_PROPS = ['precommit', 'postcommit']
MODFUN_PROPS = ['chash_keyfun', 'linkfun']
QUORUM_PROPS = ['r', 'pr', 'w', 'pw', 'dw', 'rw']

MAP_FIELD_TYPES = {
    riak_pb.MapField.COUNTER: 'counter',
    riak_pb.MapField.SET: 'set',
    riak_pb.MapField.REGISTER: 'register',
    riak_pb.MapField.FLAG: 'flag',
    riak_pb.MapField.MAP: 'map',
    'counter': riak_pb.MapField.COUNTER,
    'set': riak_pb.MapField.SET,
    'register': riak_pb.MapField.REGISTER,
    'flag': riak_pb.MapField.FLAG,
    'map': riak_pb.MapField.MAP
}

DT_FETCH_TYPES = {
    riak_pb.DtFetchResp.COUNTER: 'counter',
    riak_pb.DtFetchResp.SET: 'set',
    riak_pb.DtFetchResp.MAP: 'map'
}


class RiakPbcCodec(object):
    """
    Protobuffs Encoding and decoding methods for RiakPbcTransport.
    """

    def __init__(self, **unused_args):
        if riak_pb is None:
            raise NotImplementedError("this transport is not available")
        super(RiakPbcCodec, self).__init__(**unused_args)

    def _encode_quorum(self, rw):
        """
        Converts a symbolic quorum value into its on-the-wire
        equivalent.

        :param rw: the quorum
        :type rw: string, integer
        :rtype: integer
        """
        if rw in QUORUM_TO_PB:
            return QUORUM_TO_PB[rw]
        elif type(rw) is int and rw >= 0:
            return rw
        else:
            return None

    def _decode_quorum(self, rw):
        """
        Converts a protobuf quorum value to a symbolic value if
        necessary.

        :param rw: the quorum
        :type rw: int
        :rtype int or string
        """
        if rw in QUORUM_TO_PY:
            return QUORUM_TO_PY[rw]
        else:
            return rw

    def _decode_contents(self, contents, obj):
        """
        Decodes the list of siblings from the protobuf representation
        into the object.

        :param contents: a list of RpbContent messages
        :type contents: list
        :param obj: a RiakObject
        :type obj: RiakObject
        :rtype RiakObject
        """
        obj.siblings = [self._decode_content(c, RiakContent(obj))
                        for c in contents]
        # Invoke sibling-resolution logic
        if len(obj.siblings) > 1 and obj.resolver is not None:
            obj.resolver(obj)
        return obj

    def _decode_content(self, rpb_content, sibling):
        """
        Decodes a single sibling from the protobuf representation into
        a RiakObject.

        :param rpb_content: a single RpbContent message
        :type rpb_content: riak_pb.RpbContent
        :param sibling: a RiakContent sibling container
        :type sibling: RiakContent
        :rtype: RiakContent
        """

        if rpb_content.HasField("deleted") and rpb_content.deleted:
            sibling.exists = False
        else:
            sibling.exists = True
        if rpb_content.HasField("content_type"):
            sibling.content_type = bytes_to_str(rpb_content.content_type)
        if rpb_content.HasField("charset"):
            sibling.charset = bytes_to_str(rpb_content.charset)
        if rpb_content.HasField("content_encoding"):
            sibling.content_encoding = \
                bytes_to_str(rpb_content.content_encoding)
        if rpb_content.HasField("vtag"):
            sibling.etag = bytes_to_str(rpb_content.vtag)

        sibling.links = [self._decode_link(link)
                         for link in rpb_content.links]
        if rpb_content.HasField("last_mod"):
            sibling.last_modified = float(rpb_content.last_mod)
            if rpb_content.HasField("last_mod_usecs"):
                sibling.last_modified += rpb_content.last_mod_usecs / 1000000.0

        sibling.usermeta = dict([(bytes_to_str(usermd.key),
                                  bytes_to_str(usermd.value))
                                 for usermd in rpb_content.usermeta])
        sibling.indexes = set([(bytes_to_str(index.key),
                                decode_index_value(index.key, index.value))
                               for index in rpb_content.indexes])
        sibling.encoded_data = rpb_content.value

        return sibling

    def _encode_content(self, robj, rpb_content):
        """
        Fills an RpbContent message with the appropriate data and
        metadata from a RiakObject.

        :param robj: a RiakObject
        :type robj: RiakObject
        :param rpb_content: the protobuf message to fill
        :type rpb_content: riak_pb.RpbContent
        """
        if robj.content_type:
            rpb_content.content_type = str_to_bytes(robj.content_type)
        if robj.charset:
            rpb_content.charset = str_to_bytes(robj.charset)
        if robj.content_encoding:
            rpb_content.content_encoding = str_to_bytes(robj.content_encoding)
        for uk in robj.usermeta:
            pair = rpb_content.usermeta.add()
            pair.key = str_to_bytes(uk)
            pair.value = str_to_bytes(robj.usermeta[uk])
        for link in robj.links:
            pb_link = rpb_content.links.add()
            try:
                bucket, key, tag = link
            except ValueError:
                raise RiakError("Invalid link tuple %s" % link)

            pb_link.bucket = str_to_bytes(bucket)
            pb_link.key = str_to_bytes(key)
            if tag:
                pb_link.tag = str_to_bytes(tag)
            else:
                pb_link.tag = str_to_bytes('')

        for field, value in robj.indexes:
            pair = rpb_content.indexes.add()
            pair.key = str_to_bytes(field)
            pair.value = str_to_bytes(str(value))

        # Python 2.x data is stored in a string
        if PY2:
            rpb_content.value = str(robj.encoded_data)
        else:
            rpb_content.value = robj.encoded_data

    def _decode_link(self, link):
        """
        Decodes an RpbLink message into a tuple

        :param link: an RpbLink message
        :type link: riak_pb.RpbLink
        :rtype tuple
        """

        if link.HasField("bucket"):
            bucket = bytes_to_str(link.bucket)
        else:
            bucket = None
        if link.HasField("key"):
            key = bytes_to_str(link.key)
        else:
            key = None
        if link.HasField("tag"):
            tag = bytes_to_str(link.tag)
        else:
            tag = None

        return (bucket, key, tag)

    def _decode_index_value(self, index, value):
        """
        Decodes a secondary index value into the correct Python type.
        :param index: the name of the index
        :type index: str
        :param value: the value of the index entry
        :type  value: str
        :rtype str or int
        """
        if index.endswith("_int"):
            return int(value)
        else:
            return bytes_to_str(value)

    def _encode_bucket_props(self, props, msg):
        """
        Encodes a dict of bucket properties into the protobuf message.

        :param props: bucket properties
        :type props: dict
        :param msg: the protobuf message to fill
        :type msg: riak_pb.RpbSetBucketReq
        """
        for prop in NORMAL_PROPS:
            if prop in props and props[prop] is not None:
                if isinstance(props[prop], string_types):
                    setattr(msg.props, prop, str_to_bytes(props[prop]))
                else:
                    setattr(msg.props, prop, props[prop])
        for prop in COMMIT_HOOK_PROPS:
            if prop in props:
                setattr(msg.props, 'has_' + prop, True)
                self._encode_hooklist(props[prop], getattr(msg.props, prop))
        for prop in MODFUN_PROPS:
            if prop in props and props[prop] is not None:
                self._encode_modfun(props[prop], getattr(msg.props, prop))
        for prop in QUORUM_PROPS:
            if prop in props and props[prop] not in (None, 'default'):
                value = self._encode_quorum(props[prop])
                if value is not None:
                    if isinstance(value, string_types):
                        setattr(msg.props, prop, str_to_bytes(value))
                    else:
                        setattr(msg.props, prop, value)
        if 'repl' in props:
            msg.props.repl = REPL_TO_PY[props['repl']]

        return msg

    def _decode_bucket_props(self, msg):
        """
        Decodes the protobuf bucket properties message into a dict.

        :param msg: the protobuf message to decode
        :type msg: riak_pb.RpbBucketProps
        :rtype dict
        """
        props = {}

        for prop in NORMAL_PROPS:
            if msg.HasField(prop):
                props[prop] = getattr(msg, prop)
                if isinstance(props[prop], bytes):
                    props[prop] = bytes_to_str(props[prop])
        for prop in COMMIT_HOOK_PROPS:
            if getattr(msg, 'has_' + prop):
                props[prop] = self._decode_hooklist(getattr(msg, prop))
        for prop in MODFUN_PROPS:
            if msg.HasField(prop):
                props[prop] = self._decode_modfun(getattr(msg, prop))
        for prop in QUORUM_PROPS:
            if msg.HasField(prop):
                props[prop] = self._decode_quorum(getattr(msg, prop))
        if msg.HasField('repl'):
            props['repl'] = REPL_TO_PY[msg.repl]

        return props

    def _decode_modfun(self, modfun):
        """
        Decodes a protobuf modfun pair into a dict with 'mod' and
        'fun' keys. Used in bucket properties.

        :param modfun: the protobuf message to decode
        :type modfun: riak_pb.RpbModFun
        :rtype dict
        """
        return {'mod': bytes_to_str(modfun.module),
                'fun': bytes_to_str(modfun.function)}

    def _encode_modfun(self, props, msg=None):
        """
        Encodes a dict with 'mod' and 'fun' keys into a protobuf
        modfun pair. Used in bucket properties.

        :param props: the module/function pair
        :type props: dict
        :param msg: the protobuf message to fill
        :type msg: riak_pb.RpbModFun
        :rtype riak_pb.RpbModFun
        """
        if msg is None:
            msg = riak_pb.RpbModFun()
        msg.module = str_to_bytes(props['mod'])
        msg.function = str_to_bytes(props['fun'])
        return msg

    def _decode_hooklist(self, hooklist):
        """
        Decodes a list of protobuf commit hooks into their python
        equivalents. Used in bucket properties.

        :param hooklist: a list of protobuf commit hooks
        :type hooklist: list
        :rtype list
        """
        return [self._decode_hook(hook) for hook in hooklist]

    def _encode_hooklist(self, hooklist, msg):
        """
        Encodes a list of commit hooks into their protobuf equivalent.
        Used in bucket properties.

        :param hooklist: a list of commit hooks
        :type hooklist: list
        :param msg: a protobuf field that is a list of commit hooks
        """
        for hook in hooklist:
            pbhook = msg.add()
            self._encode_hook(hook, pbhook)

    def _decode_hook(self, hook):
        """
        Decodes a protobuf commit hook message into a dict. Used in
        bucket properties.

        :param hook: the hook to decode
        :type hook: riak_pb.RpbCommitHook
        :rtype dict
        """
        if hook.HasField('modfun'):
            return self._decode_modfun(hook.modfun)
        else:
            return {'name': bytes_to_str(hook.name)}

    def _encode_hook(self, hook, msg):
        """
        Encodes a commit hook dict into the protobuf message. Used in
        bucket properties.

        :param hook: the hook to encode
        :type hook: dict
        :param msg: the protobuf message to fill
        :type msg: riak_pb.RpbCommitHook
        :rtype riak_pb.RpbCommitHook
        """
        if 'name' in hook:
            msg.name = str_to_bytes(hook['name'])
        else:
            self._encode_modfun(hook, msg.modfun)
        return msg

    def _encode_index_req(self, bucket, index, startkey, endkey=None,
                          return_terms=None, max_results=None,
                          continuation=None, timeout=None, term_regex=None):
        """
        Encodes a secondary index request into the protobuf message.

        :param bucket: the bucket whose index to query
        :type bucket: string
        :param index: the index to query
        :type index: string
        :param startkey: the value or beginning of the range
        :type startkey: integer, string
        :param endkey: the end of the range
        :type endkey: integer, string
        :param return_terms: whether to return the index term with the key
        :type return_terms: bool
        :param max_results: the maximum number of results to return (page size)
        :type max_results: integer
        :param continuation: the opaque continuation returned from a
            previous paginated request
        :type continuation: string
        :param timeout: a timeout value in milliseconds, or 'infinity'
        :type timeout: int
        :param term_regex: a regular expression used to filter index terms
        :type term_regex: string
        :rtype riak_pb.RpbIndexReq
        """
        req = riak_pb.RpbIndexReq(bucket=str_to_bytes(bucket.name),
                                  index=str_to_bytes(index))
        self._add_bucket_type(req, bucket.bucket_type)
        if endkey is not None:
            req.qtype = riak_pb.RpbIndexReq.range
            req.range_min = str_to_bytes(str(startkey))
            req.range_max = str_to_bytes(str(endkey))
        else:
            req.qtype = riak_pb.RpbIndexReq.eq
            req.key = str_to_bytes(str(startkey))
        if return_terms is not None:
            req.return_terms = return_terms
        if max_results:
            req.max_results = max_results
        if continuation:
            req.continuation = str_to_bytes(continuation)
        if timeout:
            if timeout == 'infinity':
                req.timeout = 0
            else:
                req.timeout = timeout
        if term_regex:
            req.term_regex = str_to_bytes(term_regex)
        return req

    def _decode_search_index(self, index):
        """
        Fills an RpbYokozunaIndex message with the appropriate data.

        :param index: a yz index message
        :type index: riak_pb.RpbYokozunaIndex
        :rtype dict
        """
        result = {}
        result['name'] = bytes_to_str(index.name)
        if index.HasField('schema'):
            result['schema'] = bytes_to_str(index.schema)
        if index.HasField('n_val'):
            result['n_val'] = index.n_val
        return result

    def _add_bucket_type(self, req, bucket_type):
        if bucket_type and not bucket_type.is_default():
            if not self.bucket_types():
                raise NotImplementedError(
                    'Server does not support bucket-types')
            req.type = str_to_bytes(bucket_type.name)

    def _encode_search_query(self, req, params):
        if 'rows' in params:
            req.rows = params['rows']
        if 'start' in params:
            req.start = params['start']
        if 'sort' in params:
            req.sort = str_to_bytes(params['sort'])
        if 'filter' in params:
            req.filter = str_to_bytes(params['filter'])
        if 'df' in params:
            req.df = str_to_bytes(params['df'])
        if 'op' in params:
            req.op = str_to_bytes(params['op'])
        if 'q.op' in params:
            req.op = params['q.op']
        if 'fl' in params:
            if isinstance(params['fl'], list):
                req.fl.extend(params['fl'])
            else:
                req.fl.append(params['fl'])
        if 'presort' in params:
            req.presort = params['presort']

    def _decode_search_doc(self, doc):
        resultdoc = MultiDict()
        for pair in doc.fields:
            if PY2:
                ukey = unicode(pair.key, 'utf-8')    # noqa
                uval = unicode(pair.value, 'utf-8')  # noqa
            else:
                ukey = bytes_to_str(pair.key)
                uval = bytes_to_str(pair.value)
            resultdoc.add(ukey, uval)
        return resultdoc.mixed()

    def _decode_dt_fetch(self, resp):
        dtype = DT_FETCH_TYPES.get(resp.type)
        if dtype is None:
            raise ValueError("Unknown datatype on wire: {}".format(resp.type))

        value = self._decode_dt_value(dtype, resp.value)

        if resp.HasField('context'):
            context = resp.context[:]
        else:
            context = None

        return dtype, value, context

    def _decode_dt_value(self, dtype, msg):
        if dtype == 'counter':
            return msg.counter_value
        elif dtype == 'set':
            return self._decode_set_value(msg.set_value)
        elif dtype == 'map':
            return self._decode_map_value(msg.map_value)

    def _encode_dt_options(self, req, params):
        for q in ['r', 'pr', 'w', 'dw', 'pw']:
            if q in params and params[q] is not None:
                setattr(req, q, self._encode_quorum(params[q]))

        for o in ['basic_quorum', 'notfound_ok', 'timeout', 'return_body',
                  'include_context']:
            if o in params and params[o] is not None:
                setattr(req, o, params[o])

    def _decode_map_value(self, entries):
        out = {}
        for entry in entries:
            name = bytes_to_str(entry.field.name[:])
            dtype = MAP_FIELD_TYPES[entry.field.type]
            if dtype == 'counter':
                value = entry.counter_value
            elif dtype == 'set':
                value = self._decode_set_value(entry.set_value)
            elif dtype == 'register':
                value = bytes_to_str(entry.register_value[:])
            elif dtype == 'flag':
                value = entry.flag_value
            elif dtype == 'map':
                value = self._decode_map_value(entry.map_value)
            out[(name, dtype)] = value
        return out

    def _decode_set_value(self, set_value):
        return [bytes_to_str(string[:]) for string in set_value]

    def _encode_dt_op(self, dtype, req, op):
        if dtype == 'counter':
            req.op.counter_op.increment = op[1]
        elif dtype == 'set':
            self._encode_set_op(req.op, op)
        elif dtype == 'map':
            self._encode_map_op(req.op.map_op, op)
        else:
            raise TypeError("Cannot send operation on datatype {!r}".
                            format(dtype))

    def _encode_set_op(self, msg, op):
        if 'adds' in op:
            msg.set_op.adds.extend(str_to_bytes(op['adds']))
        if 'removes' in op:
            msg.set_op.removes.extend(str_to_bytes(op['removes']))

    def _encode_map_op(self, msg, ops):
        for op in ops:
            name, dtype = op[1]
            ftype = MAP_FIELD_TYPES[dtype]
            if op[0] == 'add':
                add = msg.adds.add()
                add.name = str_to_bytes(name)
                add.type = ftype
            elif op[0] == 'remove':
                remove = msg.removes.add()
                remove.name = str_to_bytes(name)
                remove.type = ftype
            elif op[0] == 'update':
                update = msg.updates.add()
                update.field.name = str_to_bytes(name)
                update.field.type = ftype
                self._encode_map_update(dtype, update, op[2])

    def _encode_map_update(self, dtype, msg, op):
        if dtype == 'counter':
            # ('increment', some_int)
            msg.counter_op.increment = op[1]
        elif dtype == 'set':
            self._encode_set_op(msg, op)
        elif dtype == 'map':
            self._encode_map_op(msg.map_op, op)
        elif dtype == 'register':
            # ('assign', some_str)
            msg.register_op = str_to_bytes(op[1])
        elif dtype == 'flag':
            if op == 'enable':
                msg.flag_op = riak_pb.MapUpdate.ENABLE
            else:
                msg.flag_op = riak_pb.MapUpdate.DISABLE

<<<<<<< HEAD
    def _encode_timeseries(self, tsobj, ts_put_req):
        """
        Fills an TsPutReq message with the appropriate data and
        metadata from a RiakTsObject.

        :param tsobj: a RiakTsObject
        :type tsobj: RiakTsObject
        :param ts_put_req: the protobuf message to fill
        :type ts_put_req: riak_pb.TsPutReq
        """
        ts_put_req.table = str_to_bytes(tsobj.table)
        # TODO RTS-367 columns / rows
        if tsobj.columns:
        if tsobj.rows:
        else:
            raise RiakError("RiakTsObject requires rows")

    def _decode_timeseries(self, ts_put_resp, tsobj):
        """
        TODO RTS-367
        """
        raise NotImplementedError
=======
    def _decode_preflist(self, item):
        """
        Decodes a preflist response

        :param preflist: a bucket/key preflist
        :type preflist: list of riak_pb.RpbBucketKeyPreflistItem
        :rtype dict
        """
        result = {'partition': item.partition,
                  'node': bytes_to_str(item.node),
                  'primary': item. primary}
        return result
>>>>>>> e25b37c1
<|MERGE_RESOLUTION|>--- conflicted
+++ resolved
@@ -624,7 +624,6 @@
             else:
                 msg.flag_op = riak_pb.MapUpdate.DISABLE
 
-<<<<<<< HEAD
     def _encode_timeseries(self, tsobj, ts_put_req):
         """
         Fills an TsPutReq message with the appropriate data and
@@ -647,7 +646,7 @@
         TODO RTS-367
         """
         raise NotImplementedError
-=======
+
     def _decode_preflist(self, item):
         """
         Decodes a preflist response
@@ -659,5 +658,4 @@
         result = {'partition': item.partition,
                   'node': bytes_to_str(item.node),
                   'primary': item. primary}
-        return result
->>>>>>> e25b37c1
+        return result