--- conflicted
+++ resolved
@@ -145,8 +145,6 @@
         else:
             raise Exception('Error getting bucket properties.')
 
-<<<<<<< HEAD
-=======
     def get_buckets(self):
         params = {'buckets': 'true'}
         host, port, url = self.build_rest_path(None, None, None, params)
@@ -159,7 +157,6 @@
         else:
             raise Exception('Error getting buckets.')
 
->>>>>>> 275ca93c
     def get_bucket_props(self, bucket, keys=False):
         # Run the request...
         params = {'props' : 'True', 'keys' : 'False'}
