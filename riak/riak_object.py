--- conflicted
+++ resolved
@@ -158,11 +158,7 @@
         self.metadata[MD_USERMETA] = usermeta
         return self
 
-<<<<<<< HEAD
-    usermeta = property(_get_usermeta, _set_usermeta, 
-=======
     usermeta = property(_get_usermeta, _set_usermeta,
->>>>>>> 535d0bcd
                         doc="""
         The custom user metadata on this object. This doesn't
         include things like content type and links, but only
